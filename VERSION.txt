<<<<<<< HEAD
jetty-9.4.1-SNAPSHOT
=======
jetty-9.3.17-SNAPSHOT

jetty-9.3.16.v20170120 - 20 January 2017
 + 486 JDK 9 ALPN implementation
 + 592 Support no-value Host header in HttpParser
 + 612 Support HTTP Trailer
 + 1073 JDK9 support in Jetty 9.3.x
 + 1195 Problem using STOP.PORT and STOP.KEY with --exec
 + 1197 WebSocketClient not sending `Authorization` request header
 + 1200 Context path not set for symlink from root
 + 1202 NPE in JsrSession when dealing with a response missing the
   `Sec-WebSocket-Extensions` header
 + 1228 Internal error during SSL handshake
 + 1229 ClassLoader constraint issue when using NativeWebSocketConfiguration
   with WEB-INF/lib/jetty-http.jar present
 + 1234 onBadMessage called from with handled message
 + 1259 HostnameVerificationTest.simpleGetWithHostnameVerificationEnabledTest
   is broken
 + 1261 Intermittent H2C test failure AsyncIOServletTest.testAsyncReadEarlyEOF
 + 1262 BufferUtil.isMappedBuffer() uses reflection on private JDK fields
 + 1265 JAXB not available in JDK 9
 + 1267 Request.getRemoteUser can throw undeclared IllegalStateException via
   DeferredAuthentication & FormAuthenticator
 + 1268 <jsp-file>incorrectly handled when the jsp is at the top directory
 + 1269 Extensible assumed charset for mimetypes
 + 1270 GzipHandler rework on dispatches
 + 1272 Update ALPN versions for 8u111
 + 1274 Distinguish no tlds vs no MetaInfConfiguration tld scanning for
   quickstart
 + 1275 Get rid of Mockito
 + 1276 Remove org.eclipse.jetty.websocket.server.WebSocketServerFactory from
   SPI
 + 1277 http2 alpn test error
>>>>>>> 635355c6

jetty-9.4.0.v20161208 - 08 December 2016
 + 1112 How config async support in jsp tag?
 + 1124 Allow configuration of WebSocket mappings from Spring
 + 1139 Support configuration of properties during --add-to-start
 + 1146 jetty.server.HttpInput deadlock
 + 1148 Support HTTP/2 HEADERS trailer
 + 1151 NPE in ClasspathPattern.match()
 + 1153 Make SessionData easier to subclass
 + 123 AbstractSessionIdManager can't atomically check for uniqueness of new
   session ID

jetty-9.4.0.RC3 - 05 December 2016
 + 1051 NCSARequestLog/RolloverFileOutputStream does not roll day after DST
   ends
 + 1062 Jetty allows requests to hang under PUT load
 + 1090 Allow WebSocketUpgradeFilter to be used by WEB-INF/web.xml
 + 1092 jetty-runner jstl support
 + 1108 Please improve logging in SslContextFactory when there are no approved
   cipher suites
 + 1117 quickstart generator of quickstart-web.xml should keep ids
 + 1118 Filter.destroy() conflicts with ContainerLifeCycle.destroy() in
   WebSocketUpgradeFilter
 + 1123 Broken lifecycle for WebSocket's mappings
 + 1124 Allow configuration of WebSocket mappings from Spring
 + 1127 AsyncMiddleManServletTest Test failure
 + 1128 Stats Servlet hidden from classpath
 + 1130 PROXY protocol support reports incorrect remote address
 + 1134 Jetty HTTP/2 client problems
 + 1135 Avoid allocations from Method.getParameterTypes() if possible
 + 1138 Ensure xml validation works on web descriptors
 + 1139 Support configuration of properties during --add-to-start
 + 1142 Do not warn for default settings in sessions
 + 1143 Upgrade google cloud APIs to 0.7.0
 + 117 Support proxies with WebSocketClient
 + 572 Don't reject HTTP/2 requests without body in low threads mode
 + 877 Programmatic servlet mappings cannot override mappings from
   webdefault.xml using quickstart

jetty-9.4.0.RC2 - 16 November 2016
 + 240 Missing content for multipart request after upgrade to Jetty > 9.2.7
 + 586 Thread pools and connectors
 + 644 Modules for enabling logging
 + 905 Jetty terminates SSL connections too early with Connection: close
 + 907 Update to support apache jasper 8.5.5
 + 1020 Java Util Logging properties in wrong location
 + 1023 Error on configuring slf4j-simple-impl module
 + 1029 Restore Request.setHttpVersion()
 + 1031 Improve HttpField pre-encoding
 + 1032 Remove jetty dependencies in jetty jasper classes
 + 1037 Don't execute AsyncListener.onTimeout events in spare Scheduler-Thread
 + 1038 AttributeNormalizer does not favor ${WAR} over other attributes, like
   ${jetty.base}
 + 1039 AttributeNormalizer should not track attributes that are null
 + 1045 Abort HttpChannel onCompletion if wrong content length set
 + 1046 Improve HTTP2Flusher error report 
 + 1050 Add multiple FilterHolder to a ServletContextHandler may cause problems
 + 1054 Using WebSocketPingPongListener with empty PING payload results in
   NullPointerException
 + 1057 Improve WebSocketUpgradeFilter fast path performance
 + 1062 Jetty allows requests to hang under PUT load
 + 1063 HostPortHttpField should handle port-only values
 + 1064 HttpClient sets chunked transfer-encoding
<<<<<<< HEAD
 + 1065 Response.setBufferSize checks for written content.
 + 1066 Content-Length: 0 set when not required.
 + 1067 Ensure if session scavenging is disabled, no candidate expired sessions
   accumulate
=======
 + 1065 Response.setBufferSize checks for written content
>>>>>>> 635355c6
 + 1069 Host header should be sent with HTTP/1.0
 + 1070 Refactor calculation for session expiry
 + 1071 Ensure dirty flag set on a new session
 + 1072 InetAccessHandler needs InetAddress & Path based restrictions like
   IPAccessHandler did
 + 1074 Improve HttpInput for non dispatched calls
 + 1075 If read from session data cache fails, fallback to session data store
 + 1076 bad error handling in
   ServerTimeoutsTest.testBlockingReadWithMinimumDataRateBelowLimit 
 + 1077 doHandle defined twice for ScopedHandler
 + 1078 DigestAuthentication should use realm from server, even if unknown in
   advance
 + 1081 DigestAuthenticator does not check the realm sent by the client
 + 1091 Update to gcloud datastore 0.5.1
 + 1098 MimeTypes.getCharsetFromContentType() unable parse "application/pdf;;;
   charset=UTF-8"
 + 1099 PushCacheFilter pushes POST requests
 + 1103 AbstractNCSARequestLog reports too much of the Request URI
 + 480764 Suppress stacks in multipart filter tests

jetty-9.4.0.RC1 - 21 October 2016
 + 277 Proxy servlet does not handle HTTP status 100 correctly
 + 292 NPE in SslConnectionFactory newConnection
 + 295 Ensure Jetty Client use of Deflater / Inflater calls .end() to avoid
   memory leak
 + 382 Support Request auto decompress in GzipHandler
 + 644 Modules for enabling logging
 + 788 Attempting to activate a module that is already enabled
 + 914 Regularize the naming of the session configuration properties
 + 915 The jetty-maven-plugin:stop goal doesn't stop everything completely
 + 918 Support certificates hot reload
 + 926 No LSB Tags on jetty.sh script cause warning on Ubuntu 16.04
 + 927 Allow custom schema for session tables
 + 940 Reset Response buffer size
 + 941 Make GCloudSessionDataStore more configurable
 + 944 Make a NullSessionCache module
 + 945 Property for SessionCache.saveOnCreate missing in session-cache-hash.mod
 + 946 Fix javadoc on MongoSessionDataStore
 + 948 jetty-distribution invalid config etc/jetty-http2c.xml
 + 953 Add namespace support to GCloudSessionDataStore
 + 954 Fallback to less efficient queries if no indexes for
   GCloudSessionDataStore
 + 955 Response listeners not invoked when using Connection.send()
 + 959 CompleteListener invoked twice for HTTP/2 transport and response content
 + 960 Async I/O spin when reading early EOF 
 + 963 location based black/white classpath patterns
 + 966 Remove usages of ConcurrentArrayQueue
 + 984 Improve logging modules and module listing
 + 989 InputStreamResponseListener.get() throws with HTTP/2 following redirect
 + 993 Add GAE_MODULE_INSTANCE env var as default for session id manager 
 + 998 Normalize [tags] directive in *.mod files
 + 999 Create a Flight Recorder module
 + 1000 Allow legacy behaviour if 2 servlets map to same path
 + 1003 Better error messages when invoking deprecated modules
 + 1007 Update to gcloud datastore 0.4.0
 + 1009 ThreadLimitHandler has no method setBlockForMs
 + 1013 Overlay directory for modules
 + 1014 Sessions created via https throw "invalid for write" exception
 + 1017 Output session configuration for dump
 + 1018 Remove dependency on asm types in oej.annotations.Util

jetty-9.4.0.RC0 - 15 September 2016
 + 131 Improve Connector Statistic names and values
 + 572 Don't reject HTTP/2 requests without body in low threads mode
 + 725 Provide a private way to report security issues
 + 731 Update modules in Jetty 9.4
 + 806 Jetty HttpClient authentication - missing any realm option
 + 844 Implement a Thread Limit Handler
 + 845 Improve blocking IO for data rate limiting.
 + 851 MBeanContainer no longer unregisters MBeans when "stopped"
 + 854 If container.destroy() is called, calling container.start() again should
   throw an IllegalStateException
 + 855 JMXify MBeanContainer
 + 856 Add server/port and auth configuration for mongo sessions
 + 860 Only TLS 1.2 Supported
 + 868 ClassLoader leak with Jetty and Karaf - static instances of
   java.lang.Throwable
 + 870 TLS protocol exclusion broken for SslContextFactory(String)
 + 880 Refactor jetty-http's HostPortHttpField logic into new jetty-util class
 + 882 Add IPv6 support to IPAddressMap in jetty-util
 + 889 ConstantThrowable.name can be removed
 + 890 Review MappedByteBufferPool
 + 894 When adding servless class, preserve Class instead of going through
   String
 + 897 Remove GzipHandler interceptor when out of scope
 + 898 GzipHandler adds multiple Vary header
 + 899 PathFinderTest fails in jetty-9.2.x
 + 902 Expect: 100-Continue does not work with HTTP/2
 + 906 Expose jetty juli log for jasper in osgi
 + 909 Path and Domain not properly matched in addCookie()
 + 911 Request.getRequestURI() gets decoded after startAsync(req, resp) is
   invoked
 + 913 Unprotected debug in WebAppClassLoader
 + 914 Regularize the naming of the session configuration properties
 + 922 Implements methods Connection.getBytes[In|Out]()
 + 931 Update gcloud datastore to 0.3.0

jetty-9.4.0.M1 - 15 August 2016
 + 185 Implement RFC 7239 (Forwarded header)
 + 213 jetty.osgi.boot requires Server services registered before
   ContextHandler services
 + 282 When warning about conflicting servlet mappings, detail where each
   mapping comes from
 + 306 Merge jetty-parent into jetty-project
 + 388 Add methods to send text frames with pre-encoded strings
 + 425 Incorrect @ServerEndpoint Encoder/Decoder lifecycle
 + 487 JDK 9 build compatibility
 + 515 Alternate start modules
 + 56 Fix authn issues in LdapLoginModule
 + 592 Support no-value Host header in HttpParser
 + 620 Missing call to setPattern in RewritePatternRule constructor
 + 622 NoSqlSessionManager test for expired session does not use
   session.maxInactiveInterval
 + 623 Add --gzip suffix to 304 responses with ETAGs
 + 624 AsyncContext.onCompleted called twice
 + 627 Use only start.ini or start.d, not both
 + 628 IOException: Unable to open root Jar file ..
   MetaInfConfiguration.getTlds(MetaInfConfiguration.java:406) with Spring boot
   loader + WebAppContext + non-expanded war
 + 632 JMX tests rely on fixed port
 + 638 ConnectHandler responses should have Content-Length
 + 639 ServerContainer stores WebSocket sessions twice
 + 640 ClientContainer should store WebSocket sessions as beans
 + 641 MongoSessionIdManager uses deprecated ensureIndex
 + 643 NPE in passing websocket client test
 + 644 Modules for enabling logging
 + 647 HTTP/2 CONTINUATION frame parsing throws IllegalStateException
 + 648 Problem using InputStreamResponseListener to handle HTTP/2 responses
 + 654 Jetty 9.3 ServletContext.getResourceAsStream("/") returns an unusable
   stream
 + 658 Add memcached option for gcloud-sessions in jetty-9.3
 + 659 CONNECT request fails spuriously
 + 660 NullPointerException in Request.getParameter: _parameters is null
 + 661 JsrExtension is missing hashCode() and equals()
 + 663 Update gcloud datastore to 0.2.3
 + 667 Introduce optional `jetty.deploy.monitoredPath` for jetty-deploy paths
   outside of ${jetty.base}
 + 668 Introduce optional `jetty.deploy.defaultsDescriptorPath` for
   jetty-deploy defaults descriptor outside of ${jetty.home}
 + 671 Incorrect ALPN default protocol
 + 672 Allow logging configuration announcement to be programmatically disabled
 + 673 ClasspathPattern needs a match all pattern
 + 675 Slf4jLog.ignore() should produce at DEBUG level
 + 676 JavaUtilLog.ignore() should produce at DEBUG level
 + 677 Logging of .ignore() should indicate that it was an "Ignored Exception"
 + 678 Log at less than DEBUG level when annotation scanning takes significant
   time
 + 682 Quickstart should not scan all container path jars
 + 684 HttpClient proxies (HttpProxy and Socks4Proxy) do not support
   authentication
 + 685 SecureRequestCustomizer SSLSession attribute not set
 + 687 AllowSymLinkAliasChecker not normalizing relative symlinks properly
 + 689 Drop support for http2 drafts
 + 690 jetty-maven-plugin does not configure AnnotationConfiguration for
   jetty:effective-web-xml goal
 + 693 QoSFilterTest failures are not capture by junit
 + 694 http2.client.StreamResetTest.testServerExceptionConsumesQueuedData stack
   not suppressed in test
 + 695 Deprecate LocalConnector.getResponses() in favor of using .getResponse()
 + 696 LocalConnector.getResponse() doesn't find close if using HTTP/1.1
   w/Connection: close
 + 700 Bundle org.eclipse.jetty.http.spi not available via p2 repository
 + 701 Document CachingWebAppClassLoader
 + 706 org.apache.jasper.compiler.disablejsr199 is no longer present in Jetty
   9.3+
 + 708 SslContextFactory: newSslServerSocket/newSslSocket are not completely
   customized
 + 717 GzipHandler.minGzipSize still compresses small responses
 + 718 Document HttpClient transports
 + 720 asciiToLowerCase throws NullPointerException
 + 721 HTTP Response header value encoding is invalid for RFC7230
 + 723 Improve bad/missing mime.properties reporting
 + 730 "Slow" client causes IllegalStateException
 + 739 Illegal WindowUpdate frame with delta=0
 + 747 Update documentation to reflect TLS and SSL support
 + 749 Invalid WebSocket Upgrade should result in error 400, not 405
 + 751 Remove usages of ArrayQueue
 + 752 Implement support for HTTP2 SETTINGS_MAX_HEADER_LIST_SIZE
 + 755 NPE in HttpChannelOverHTTP2.requestContent()
 + 756 Filter out headers
 + 759 Ensure wrapped Responses will close and commit outputstream or writer
 + 761 Clarify retainDays for NCSARequestLog in documentation
 + 764 Chapter 16 Build Issue
 + 780 The moved websocket PathSpec is incompatible with cometd 3.0.x
 + 783 Report name of broken jar file
 + 784 JSP Session updated before sendRedirect() lose their information
 + 786 Buffering Response Handler
 + 788 Attempting to activate a module that is already enabled
 + 790 AsyncContentListener semantic broken with HTTP/2 transport
 + 792 HTTP/2] Socket seems to be not closed completely
 + 797 MimeTypes resource loading incorrect on OSGi
 + 798 async IO Write closed race
 + 802 Warning for --add-to-startd is not complete in 9.4.x
 + 804 setting default Url Encoding broken in Jetty >= 9.3
 + 815 Simplify infinispan session module
 + 817 NPE in jndi Resource
 + 819 Allow jetty-start Output assertions in TestUseCases
 + 826 Better default for HTTP/2's max concurrent streams
 + 827 HTTPClient fails connecting to HTTPS host through an HTTP proxy
   w/authentication
 + 830 Test webapp not properly copied to demo-base
 + 832 ServerWithJNDI example uses wrong webapp
 + 836 Test Failure: HttpClientTransportOverHTTP2Test.testLastStreamId()
 + 837 Update to support apache jasper 8.5.4
 + 839 Test Failure: MaxConcurrentStreamsTest.testOneConcurrentStream()
 + 841 support reset in buffering interceptors

<<<<<<< HEAD
jetty-9.4.0.M0 - 03 June 2016
 + 356 Element error-page/location must start with a '/'
 + 360 Improve HTTP/2 stream interleaving
 + 367 Resolve remaining git.eclipse.org build references
 + 411 ensure MongoSessionManager saves maxInactiveInterval and expiry
   correctly Issue #415 ensure setting > MAX_INT session-timeout is detected
 + 412 Clarify ServletContextListener.contextDestroyed
 + 418 Add osgi capability for endpoint configurator
 + 437786 SslContextFactory: Allow Password.getPassword to be overridden
 + 469 Update to Apache Jasper 8.0.33
 + 472675 No main manifest attribute, in jetty-runner regression
 + 473 SessionTest.testBasicEcho_FromClient frequently failing
 + 478918 Change javax.servlet.error,forward,include literals to
   RequestDispatcher constants
 + 479179 Fixed NPE from debug
 + 479343 calls to MetaData#orderFragments() with relative ordering adds
   duplicate jars
 + 479537 Server preface sent after client preface reply
 + 479678 Support HTTP/1.1 Upgrade in HttpClient
 + 479712 Documented --approve-all-licenses
 + 479832 Update comment in gcloud-sessions.xml file
 + 479839 Regression when starting application with excessive scan times
 + 479865 IllegalStateException: Multiple servlets map to path: *.jsp: jsp,jsp
 + 479903 improve async onError handling
 + 480 jetty-osgi] org.eclipse.jetty.annotations should be optional
 + 480162 Continuations behavior differences due to HttpURI behavior
 + 480272 Update to newer jdt ecj version
 + 480827 Implemented Unix Domain Socket Connector
 + 480898 Introduce FilterMapping.getDispatcherTypes() method
 + 480904 jetty-util Loader simplification
 + 481075 Session statistics are not accurate
 + 481116 Introduce connection pooling also for HTTP/2 transport
 + 481203 Add ability to set configurations to apply to WebAppContext for
   jetty-maven-plugin
 + 481373 Corner cases where session may remain in JDBCSessionManager memory
 + 481717 Make Callback and Promise CompletableFuture-friendly
 + 481718 Improve stream interleaving
 + 481903 Module Descriptions
 + 482039 Create shaded jar for isolated jetty-client use
 + 482041 Add ServletHandler.newCachedChain() to ease customization
 + 482042 New API, Allow customization of ServletHandler path mapping
 + 482056 Compact path before using it in getRequestDispatcher()
 + 482057 MultiPartInputStream temp file permissions should be limited to user
 + 482058 MultiPartInputStream test initial part boundary incorrectly allows
   empty string
 + 482172 Report form key size count in UrlEncoded exceptions
 + 482173 Track original Query string in Rewrite RuleContainer too
 + 483059 Remove cache of authenticated users
 + 483119 CachingWebAppClassLoader breaks JSP
 + 483427 AsyncContext complete while pending async Reads/Writes
 + 484349 Optimized PathMappings lookup
 + 484350 Allow GzipHandler path include/exclude to use regex
 + 484603 HashLoginService does not stop its PropertyUserStore
 + 484616 Outdated version of javaee_web_services_client_1_2.xsd
 + 484818 Expose interesting HTTP/2 attributes and operations via JMX
 + 484822 Jetty ThreadMonitor memory leak
 + 485 Multiple compressed formats from static content
 + 485031 two PathWatcher threads running after automatically restarting webapp
 + 485063 After stopping JettyWebAppContext, it still contains reference to old
   WebAppClassLoader via ServerContainer bean
 + 485064 HashSessionManager leaks ScheduledExecutorScheduler with reference to
   un-deployed webapp
 + 485199 Remove copyright blurb from pom.xml files
 + 485625 Allow overriding the conversion of a String into a Credential
 + 486497 NPE in MappedLoginService
 + 486530 Handler added to WebAppContext prevents ServletContext initialization
 + 493 OSGiClassLoader contains dead code
 + 495 EventSender might leak service-references or miss them at all
 + 514 Allow ExecutionStrategy to be configurable
 + 515 #467
 + 525 fix blockForContent spin
 + 532 Get rid of generated jetty-start/dependency-reduced-pom.xml
 + 533 Do not hide file resource exception
 + 572 Ignore failing test pending further analysis
 + 605 Guard concurrent calls to WebSocketSession.close()
 + 608 reset encoding set from content type
 + 609 ignore failing test
 + 610 Ignore failing test
 
=======
jetty-9.2.21.v20170120 - 20 January 2017
 + 592 Support no-value Host header in HttpParser
 + 1229 ClassLoader constraint issue when using NativeWebSocketConfiguration
   with WEB-INF/lib/jetty-http.jar present
 + 1267 Request.getRemoteUser can throw undeclared IllegalStateException via
   DeferredAuthentication & FormAuthenticator

>>>>>>> 635355c6
jetty-9.3.14.v20161028 - 28 October 2016
 + 292 NPE in SslConnectionFactory newConnection
 + 295 Ensure Jetty Client use of Deflater / Inflater calls .end() to avoid
   memory leak
 + 989 InputStreamResponseListener.get() throws with HTTP/2 following redirect
 + 1009 [9.3.x] ThreadLimitHandler has no method setBlockForMs
 + 1018 Remove dependency on asm types in oej.annotations.Util
 + 1029 Restore Request.setHttpVersion()
 + 1031 Improve HttpField pre-encoding
 + 1032 Remove jetty dependencies in jetty jasper classes
 + 1037 Don't execute AsyncListener.onTimeout events in spare Scheduler-Thread
 + 1038 AttributeNormalizer does not favor ${WAR} over other attributes, like
   ${jetty.base}
 + 1039 AttributeNormalizer should not track attributes that are null
 + 1046 Improve HTTP2Flusher error report
 + 480764 Add extra tests for empty multipart

jetty-9.3.13.v20161014 - 14 October 2016
 + 295 Ensure Jetty Client use of Deflater / Inflater calls .end() to avoid
   memory leak
 + 926 No LSB Tags on jetty.sh script cause warning on Ubuntu 16.04
 + 999 Create a Flight Recorder module
 + 1000 Allow legacy behaviour if 2 servlets map to same path

jetty-9.3.13.M0 - 30 September 2016
 + 277 Proxy servlet does not handle HTTP status 100 correctly
 + 870 TLS protocol exclusion broken for SslContextFactory(String)
 + 915 The jetty-maven-plugin:stop goal doesn't stop everything completely
 + 918 Support certificates hot reload
 + 930 Add module instructions to SSL section
 + 943 Docs: Error in 'Embedding Jetty' page - example 'FileServer'
 + 948 9.4.0.RC0 jetty-distribution invalid config etc/jetty-http2c.xml
 + 955 Response listeners not invoked when using Connection.send()
 + 959 CompleteListener invoked twice for HTTP/2 transport and response content
 + 960 Async I/O spin when reading early EOF
 + 965 Link from High Load docs to Garbage Collection Tuning is broken
 + 966 Remove usages of ConcurrentArrayQueue

jetty-9.3.12.v20160915 - 15 September 2016
 + 56 Fix authn issues in LdapLoginModule
 + 131 Improve Connector Statistic names and values
 + 185 Implement RFC 7239 (Forwarded header)
 + 700 Bundle org.eclipse.jetty.http.spi not available via p2 repository
 + 725 Provide a private way to report security issues
 + 752 Implement support for HTTP2 SETTINGS_MAX_HEADER_LIST_SIZE
 + 759 Ensure wrapped Responses will close and commit outputstream or writer
 + 780 The moved websocket PathSpec is incompatible with cometd 3.0.x
 + 783 Report name of broken jar file
 + 784 JSP Session updated before sendRedirect() lose their information
 + 786 Buffering Response Handler
 + 790 AsyncContentListener semantic broken with HTTP/2 transport
 + 792 HTTP/2] Socket seems to be not closed completely
 + 797 MimeTypes resource loading incorrect on OSGi
 + 798 async IO Write closed race
 + 804 setting default Url Encoding broken in Jetty >= 9.3
 + 806 Jetty HttpClient authentication - missing any realm option
 + 817 NPE in jndi Resource
 + 826 Better default for HTTP/2's max concurrent streams
 + 827 HTTPClient fails connecting to HTTPS host through an HTTP proxy
   w/authentication
 + 830 Test webapp not properly copied to demo-base
 + 832 ServerWithJNDI example uses wrong webapp
 + 841 support reset in buffering interceptors
 + 844 Implement a Thread Limit Handler
 + 845 Improve blocking IO for data rate limiting
 + 851 MBeanContainer no longer unregisters MBeans when "stopped"
 + 854 If container.destroy() is called, calling container.start() again should
   throw an IllegalStateException
 + 855 JMXify MBeanContainer
 + 860 Only TLS 1.2 Supported
 + 868 ClassLoader leak with Jetty and Karaf - static instances of
   java.lang.Throwable
 + 880 Refactor jetty-http's HostPortHttpField logic into new jetty-util class
 + 882 Add IPv6 support to IPAddressMap in jetty-util
 + 889 ConstantThrowable.name can be removed
 + 894 When adding servless class, preserve Class instead of going through
   String
 + 897 Remove GzipHandler interceptor when out of scope
 + 898 GzipHandler adds multiple Vary header
 + 902 Expect: 100-Continue does not work with HTTP/2
 + 909 Path and Domain not properly matched in addCookie()
 + 911 Request.getRequestURI() gets decoded after startAsync(req, resp) is
   invoked
 + 913 Unprotected debug in WebAppClassLoader
 + 922 Implements methods Connection.getBytes[In|Out]()

jetty-9.3.11.v20160721 - 21 July 2016
 + 230 customize Content-Type in ErrorHandler's default error page
 + 592 Support no-value Host header in HttpParser
 + 631 SLOTH protection
 + 643 NPE in passing websocket client test
 + 649 LDAPLoginModule should disallow blank username and password
 + 658 Add memcached option for gcloud-sessions in jetty-9.3
 + 660 NullPointerException in Request.getParameter: _parameters is null
 + 663 Update gcloud datastore to 0.2.3
 + 667 Introduce optional `jetty.deploy.monitoredPath` for jetty-deploy paths
   outside of ${jetty.base}
 + 668 Introduce optional `jetty.deploy.defaultsDescriptorPath` for
   jetty-deploy defaults descriptor outside of ${jetty.home}
 + 669 Support UNC paths in PathResource
 + 671 Incorrect ALPN default protocol
 + 672 Allow logging configuration announcement to be programmatically disabled
 + 673 ClasspathPattern needs a match all pattern
 + 675 Slf4jLog.ignore() should produce at DEBUG level
 + 676 JavaUtilLog.ignore() should produce at DEBUG level
 + 677 Logging of .ignore() should indicate that it was an "Ignored Exception"
 + 678 Log at less than DEBUG level when annotation scanning takes significant
   time
 + 682 Quickstart should not scan all container path jars
 + 684 HttpClient proxies (HttpProxy and Socks4Proxy) do not support
   authentication
 + 685 SecureRequestCustomizer SSLSession attribute not set
 + 687 AllowSymLinkAliasChecker not normalizing relative symlinks properly
 + 690 jetty-maven-plugin does not configure AnnotationConfiguration for
   jetty:effective-web-xml goal
 + 693 QoSFilterTest failures are not capture by junit
 + 694 http2.client.StreamResetTest.testServerExceptionConsumesQueuedData stack
   not suppressed in test
 + 695 Deprecate LocalConnector.getResponses() in favor of using .getResponse()
 + 696 LocalConnector.getResponse() doesn't find close if using HTTP/1.1
   w/Connection: close
 + 701 Document CachingWebAppClassLoader
 + 706 org.apache.jasper.compiler.disablejsr199 is no longer present in Jetty
   9.3+
 + 708 SslContextFactory: newSslServerSocket/newSslSocket customization
 + 717 GzipHandler.minGzipSize still compresses small responses
 + 718 Document HttpClient transports
 + 720 asciiToLowerCase throws NullPointerException
 + 721 HTTP Response header value encoding is invalid for RFC7230
 + 723 Improve bad/missing mime.properties reporting
 + 726 Http2 Client parse error
 + 730 "Slow" client causes IllegalStateException
 + 733 Allow setCharacterEncoding after getOutputStream
 + 739 Illegal WindowUpdate frame with delta=0
 + 742 Fixed link to webtide.com
 + 745 Removed README.txt
 + 747 Update documentation to reflect TLS and SSL support
 + 751 Remove usages of ArrayQueue
 + 752 Implement support for HTTP2 SETTINGS_MAX_HEADER_LIST_SIZE
 + 755 NPE in HttpChannelOverHTTP2.requestContent()
 + 756 Filter problematic headers from CGI and FastCGIProxy

jetty-9.2.19.v20160908 - 08 September 2016
 + 817 NPE in jndi Resource
 + 830 Test webapp not properly copied to demo-base
 + 832 ServerWithJNDI example uses wrong webapp
 + 851 MBeanContainer no longer unregisters MBeans when "stopped"
 + 868 ClassLoader leak with Jetty and Karaf - static instances of
   java.lang.Throwable
 + 880 Refactor jetty-http's HostPortHttpField logic into new jetty-util class
 + 882 Add IPv6 support to IPAddressMap in jetty-util
 + 894 When adding servless class, preserve Class instead of going through
   String
 + 899 PathFinderTest fails in jetty-9.2.x

jetty-9.2.18.v20160721 - 21 July 2016
 + 425 Incorrect @ServerEndpoint Encoder/Decoder lifecycle
 + 649 LDAPLoginModule should disallow blank username and password
 + 654 Jetty 9.3 ServletContext.getResourceAsStream("/") returns an unusable
   stream
 + 661 JsrExtension is missing hashCode() and equals()
 + 756 Filter problematic headers from CGI and FastCGIProxy

jetty-9.3.11.M0 - 22 June 2016
 + 425 Incorrect @ServerEndpoint Encoder/Decoder lifecycle
 + 624 AsyncContext.onCompleted called twice
 + 645 jetty-requestlog.xml default log path
 + 654 Jetty 9.3 ServletContext.getResourceAsStream("/") returns an unusable
   stream
 + 659 CONNECT request fails spuriously
 + 660 NullPointerException in Request.getParameter: _parameters is null
 + 661 JsrExtension is missing hashCode() and equals()

jetty-9.3.10.v20160621 - 21 June 2016
 + 388 Add methods to send text frames with pre-encoded strings
 + 605 Guard concurrent calls to WebSocketSession.close()
 + 608 reset encoding set from content type?
 + 609 websocket ClientCloseTest testServerNoCloseHandshake is failing
 + 610 HttpClientRedirectTest/testRedirectWithWrongScheme test failing in CI
 + 620 Missing call to setPattern in RewritePatternRule constructor
 + 622 NoSqlSessionManager test for expired session does not use
   session.maxInactiveInterval
 + 623 Add --gzip suffix to 304 responses with ETAGs
 + 624 AsyncContext.onCompleted called twice
 + 628 IOException: Unable to open root Jar file
   MetaInfConfiguration.getTlds(MetaInfConfiguration.java:406) with Spring boot
   loader + WebAppContext + non-expanded war
 + 632 JMX tests rely on fixed port
 + 633 If jmx and websocket is enabled, redploying a context produces a
   NullPointerException
 + 638 ConnectHandler responses should have Content-Length
 + 639 ServerContainer stores WebSocket sessions twice
 + 640 ClientContainer should store WebSocket sessions as beans
 + 641 MongoSessionIdManager uses deprecated ensureIndex
 + 647 HTTP/2 CONTINUATION frame parsing throws IllegalStateException
 + 648 Problem using InputStreamResponseListener to handle HTTP/2 responses

jetty-9.3.10.M0 - 26 May 2016
 + 354 Spin loop in case of exception thrown during accept()
 + 464 Improve reporting of SSLHandshakeException
 + 542 Support Connection.Listener bean on clients
 + 574 Introduce a TLS handshake completed listener
 + 581 Initial session recv window setting not working
 + 85 Expose TLS protocol used for connection in SecureRequestCustomizer

jetty-9.3.9.v20160517 - 17 May 2016
 + 436 Migrate Jetty Documentation
 + 437 updates to NPE prevention
 + 501 clear continuation initial on undispatch
 + 510 Module [depend] property expansion should support eg
   foo/${bar}/${bar}-xxx
 + 514 Allow ExecutionStrategy to be configurable
 + 518 jarfile fix for springboot
 + 519 Disable SSL session caching
 + 521 Separate usage of the Server and the ServerConnector Executors
 + 525 Spin in HttpInputOverHttp.blockForContent with malformed HTTP-Request
 + 526 Headers set from RequestDispatcher.include() not showing up in response
 + 529 Start property for non standard JRE versions
 + 533 Do not hide file resource exception
 + 534 Deadlock in MongoSessionManager
 + 546 Guard concurrent calls to ExecutionStrategy.execute()
 + 547 ExecuteProduceConsume (EWYK) does not exit low threads mode
 + 552 Improve HTTP/2 idle timeout handling
 + 553 Abort HttpChannel if response has wrong content-length
 + 556 Improve Resource.getAlias() checks on Windows
 + 557 Review ThreadPool.isLowOnThreads()
 + 558 HTTP/2 server hangs when thread pool is low on threads
 + 560 Jetty Client Proxy Authentication does not work with HTTP Proxy
   tunneling
 + 561 Fixed test timer
 + 567 NPE in ErrorPageErrorHandler debug
 + 570 URIUtil.encodePath does not always encode utf8 chars
 + 571 AbstractAuthentication.matchesURI() fails to match scheme
 + 572 Don't reject HTTP/2 requests without body in low threads mode
 + 486530 Handler added to WebAppContext prevents ServletContext initialization

jetty-9.2.17.v20160517 - 17 May 2016
 + 560 Jetty Client Proxy Authentication does not work with HTTP Proxy
   tunneling
 + 571 AbstractAuthentication.matchesURI() fails to match scheme

jetty-9.2.16.v20160414 - 14 April 2016
 + 85 Expose TLS protocol used for connection in SecureRequestCustomizer
 + 316 add chm mime mapping to mime.properties
 + 353 Jetty Client doesn't forward authentication headers with redirects when
   using proxy
 + 365 Potential connection leakage in case of aborted request
 + 367 Build downloads from git.eclipse.org
 + 371 jasper dependencies are outdated in 9.2.x
 + 377 HttpClient - No supported cipher suites leads to stuck requests
 + 418 Javax websocket server impl does not expose all required services as
   OSGi capabilities
 + 424 Jetty impl. of Websocket ServerEndpointConfig.Configurator lifecycle out
   of spec.
 + 437 NPE is raised inside Jetty websocket client on receiving empty message
   through MessageHandler.Partial<>
 + 438 File and Path Resources with control characters should be rejected
 + 469 Update to support apache jasper 8.0.33
 + 510 Module [depend] property expansion should support eg
   foo/${bar}/${bar}-xxx

jetty-9.3.9.M1 - 11 April 2016
 + 481 Event response.success notified without waiting for content callback for
   HTTP/2 transport
 + 490 serverClasses set from jetty-web.xml
 + 491 Do not assume gzip acceptable for HTTP/2
 + 503 Wrong request-per-connection counting in MultiplexHttpDestination in
   case of failures
 + 504 HTTP/2 client transport cannot send request after idle timeout
   jetty-9.3.9.M0 - 05 April 2016
 + 184 Empty Realm for BasicAuthentication
 + 371 update apache jsp to 8.0.27
 + 418 Add osgi capability for endpoint configurator
 + 424 Jetty impl. of Websocket ServerEndpointConfig.Configurator lifecycle out
   of spec
 + 427 Squelch intentional exceptions seen during websocket testing
 + 434 RequestTest stack traces
 + 435 adjust debug log message
 + 437 Avoid NPE on receiving empty message though MessageHandler.Partial
 + 438 File and Path Resources with control characters should be rejected
 + 446 jetty-quickstart path normalization uses improper paths on Windows
 + 448 RFC2616 Compliance Mode should track and report RFC7230 violations
 + 450 Client AuthenticationProtocolHandler sends request failures to response
   failure listener
 + 451 RFC2616 Compliance mode should support empty headers
 + 453 Change logging of setting session maxInactiveInterval to DEBUG from WARN
 + 454 DoSFilter does not send an error status code when closing a connection
   because of timeout
 + 458 Improve Quality list handling
 + 467 Compact // rule
 + 469 Update to Apache Jasper 8.0.33
 + 470 AsyncContextState NPE if called after reset
 + 472 Use LongAdder for statistics
 + 476 HttpClient should not send absolute-form target with non HttpProxy

jetty-9.3.8.v20160314 - 14 March 2016
 + 107 ResourceHandler range support testcase
 + 124 Don't produce text/html if the request doesn't accept it
 + 247 improving invalid buffer manipulation exception messages
 + 258 Http request to origin server over https proxy contains absolute URL
 + 266 jetty-client redirection process is aborted if redirect response have
   corrupt body
 + 305 NPE when notifying the session listener if the channel is closed before
   a session has been opened
 + 316 Add *.chm mimetype mapping
 + 343 ensure release deployment of test-jetty-webapp:war and
   test-proxy-webapp:war
 + 346 HttpParser RFC2616 Compliance mode
 + 353 Jetty Client doesn't forward authentication headers with redirects when
   using proxy
 + 356 Element error-page/location must start with a '/'
 + 362 Very slow page load and missing resources when using HTTP/2 with Jetty
   9.3.7
 + 365 Potential connection leakage in case of aborted request
 + 366 Avoid HTTP2Flusher reentrancy
 + 367 Resolve remaining git.eclipse.org build references
 + 372 Data race in HttpReceiverOverHTTP2
 + 377 HttpClient - No supported cipher suites leads to stuck requests
 + 378 Can't configure per nodes settings in start.ini
 + 379 Insufficient information on asyncNotSupported
 + 381 HttpClient does not send the Authorization header with authenticating
   proxy
 + 386 Explicit Authorization header is dropped when handling 407s
 + 397 Multipart EOF handling
 + 402 Don't use Thread.isAlive() in ShutdownMonitor
 + 405 adding testcase for problematic HttpURI parsing of path params
 + 406 GzipHandler: allow to override the Vary response header
 + 407 JSR356 Server WebSocket Sessions no longer being tracked
 + 408 Http client does not work on https with proxy
 + 411 Add more debug log for mongosessionmanager and remove debug printlns
 + 413 HotSwapHandler null handlers
 + 416 Support HTTPS forward proxies
 + 417 HttpClient: review support for OPTIONS *
 + 423 Duplicate Content-Length header not handled correctly

jetty-9.3.8.RC0 - 25 February 2016
 + 81 Exception not always thrown in Jetty to application when upload part is
   too big
 + 82 Request.getPart() that results in Exception still allows other parts to
   be fetched
 + 251 Removing SSLEngine.beginHandshake() calls
 + 285 PathContentProvider - Use of Direct buffers without pooling
 + 298 qtp threads spin-locked in MBeanContainer.beanAdded
 + 342 Reintroducing Response parameter to logExtended
 + 344 init script does not properly display status of a non running service
 + 346 HttpParser RFC2616 Compliance mode
 + 347 Avoid sending request using a connection that is idle timing out
 + 352 Integrate session idling for MongoSessionManager
 + 354 Spin loop in case of exception thrown during accept()
 + 355 Improve close behavior for failed pending writes
 + 478918 Change javax.servlet.error,forward,include literals to
   RequestDispatcher constants
 + 484446 InputStreamResponseListener's InputStream uses default read (3) and
   blocks early on never-ending response.
 + 485306 HttpParser (HttpURI) mistaking basic auth password as a port number
 + 485469 permessage-deflate extension causes protocol error in Firefox/Chrome
 + 486394 Restore MultiPartFilter behavior with regards to temp file access
 + 486497 NPE in MappedLoginService
 + 486511 Server.getURI() returns wrong scheme on SSL/HTTPS
 + 486530 Handler added to WebAppContext prevents ServletContext initialization
 + 486589 HttpRequest has a wrong HTTP Version in HTTP/2
 + 486604 Add debug logging of ErrorPageErrorHandler logic
 + 486674 Quickstart path attribute normalization should be based on longest
   path match
 + 486829 Cancel stream error after a failed request with the HTTP/2.0 client
 + 486877 Google Chrome flagging 'obsolete cipher suite' in Jetty and will soon
   issue broken padlock
 + 486930 Selector does not correctly handle rejected execution exception
 + 487158 Switched SCM URIs to github
 + 487197 Deflater/Inflater memory leak with WebSocket permessage-deflate
   extension
 + 487198 ContextScopeListener should be called on context start and stop
 + 487277 Introduce http-forwarded module for X-Forwarded support
 + 487354 Aborted request or response does not send RST_STREAM frame
 + 487511 Jetty HTTP won't work on turkish systems
 + 487714 Avoid NPE in close race for async write
 + 487750 HTTP/2 push must not be recursive

jetty-9.2.15.v20160210 - 10 February 2016
 + 482042 New API, Allow customization of ServletHandler path mapping
 + 482243 Fixed GzipHandler for Include
 + 482270 Expose upgrade request locales
 + 482855 Content-Length omitted for POST requests with empty body
 + 483620 Servlet annotation mapping to "/" should override webdefault.xml
   mapping
 + 483857 jetty-client onComplete isn't called in case of exception in
   GZIPContentDecoder.
 + 484349 Promote WebSocket PathMappings / PathSpec to Jetty Http
 + 484350 Allow GzipHandler path include/exclude to use regex
 + 484397 Unavoidable NullPointerException in onMessage-Handler for
   PongMessages
 + 484603 HashLoginService does not stop its PropertyUserStore
 + 484612 Restore WebSocket Session.close() sending 1000/Normal status code
 + 484621 Client hangs till timeout when Authentication.authenticate() throws
   exception.
 + 487511 Jetty HTTP won't work on turkish systems

jetty-9.3.7.RC1 - 13 January 2016
 + 481986 Dead JSR 356 Server Session still being tracked after
   Session/Connection closure
 + 484616 Outdated version of javaee_web_services_client_1_2.xsd
 + 485031 two PathWatcher threads running after automatically restarting webapp
 + 485063 After stopping JettyWebAppContext, it still contains reference to old
   WebAppClassLoader via ServerContainer bean
 + 485064 HashSessionManager leaks ScheduledExecutorScheduler with reference to
   un-deployed webapp
 + 485376 Multiple charset attributes in Content-Type
 + 485535 jetty.sh results in FAILED when running service restart
 + 485663 NullPointerException in WebSocketSession during upgrade with DEBUG
   logging
 + 485712 Quickstart web.xml is absolute

jetty-9.3.7.RC0 - 05 January 2016
 + 458745 Async ISE in async Echo
 + 481567 permessage-deflate causing data-dependent ju.zip.DataFormatException:
   invalid stored block lengths
 + 482173 Track original Query string in Rewrite RuleContainer too
 + 482243 Fixed GzipHandler for Include
 + 482270 Expose upgrade request locales
 + 482272 Fixed relative symlink checking
 + 482506 HTTP/2 load test with h2load fails
 + 482670 HttpURI wrongly parser URI paths starting with /@
 + 482855 Content-Length omitted for POST requests with empty body
 + 482959 Local stream count never decrements when closing a stream causing
   IllegalStateException.
 + 483009 MultiPartContentProvider may send wrong Content-Length
 + 483039 HTTP2 Upgrade case sensitivity on Connection header
 + 483344 text/csv Mime Type For CSV in mime properties File
 + 483413 Warn on @Deprecated servlet/filter use
 + 483422 Empty chunked body in 304 Response
 + 483620 Servlet annotation mapping to "/" should override webdefault.xml
   mapping
 + 483857 jetty-client onComplete isn't called in case of exception in
   GZIPContentDecoder.
 + 483878 Parallel requests stuck via the http client transport over HTTP/2
 + 484167 GOAWAY frames aren't handling disconnects appropriately on Client
 + 484210 HttpClient over HTTP/2 should honor maxConcurrentStreams
 + 484262 Race condition between GOAWAY disconnect and ability to make new
   request.
 + 484349 Promote WebSocket PathMappings / PathSpec to Jetty Http
 + 484350 Allow GzipHandler path include/exclude to use regex
 + 484397 Unavoidable NullPointerException in onMessage-Handler for
   PongMessages
 + 484440 Swap WebSocket PathMappings for new jetty-http PathMappings
 + 484585 Avoid sending request using a connection that is idle timing out
 + 484603 HashLoginService does not stop its PropertyUserStore
 + 484612 Restore WebSocket Session.close() sending 1000/Normal status code
 + 484621 Client hangs till timeout when Authentication.authenticate() throws
   exception.
 + 484622 Improve handling of Direct and Mapped buffers for static content
 + 484624 Disable CachingWebAppClassLoader
 + 484657 Support HSTS rfc6797
 + 484683 FastCGI request idle timeout is handled incorrectly
 + 484718 Review idle timeout handling
 + 484801 Avoid non-cached memory mapped files
 + 484818 Expose interesting HTTP/2 attributes and operations via JMX
 + 484822 Jetty ThreadMonitor memory leak
 + 484861 Improve FlowControlStrategy stall handling
 + 484876 Make simpler to customize the FlowControlStrategy
 + 484878 Make BufferingFlowControlStrategy.bufferRatio configurable via JMX

jetty-9.3.6.v20151106 - 06 November 2015
 + 419966 Add ContentProvider that submits multipart/form-data
 + 472675 No main manifest attribute, in jetty-runner regression
 + 476641 Proxy rewriteTarget() null return does not call error handler
 + 478757 DebugHandler thread name is mangled
 + 479179 Fixed NPE from debug
 + 479378 Incorrect REQUEST_URI
 + 479712 Documented --approve-all-licenses
 + 479832 Use system properties for gcloud config for GCloudDatastore session
   manager
 + 479839 Regression when starting application with excessive scan times
 + 479865 IllegalStateException: Multiple servlets map to path: *.jsp: jsp,jsp
 + 480061 HTTP/2 server doesn't send GOAWAY frame when shutting down
 + 480162 Continuations behavior differences due to HttpURI behavior
 + 480260 HPack decode error for buffers with offset
 + 480272 Update to newer jdt ecj version
 + 480452 Large downloads via FastCGI proxy keep HttpClient connections active
 + 480764 Error parsing empty multipart
 + 481006 SSL requests intermittently fail with EOFException when SSL
   renegotiation is disallowed.
 + 481203 Add ability to set configurations to apply to WebAppContext for
   jetty-maven-plugin
 + 481225 Secondary resources with query parameters are not properly pushed
 + 481236 Make ShutdownMonitor java security manager friendly
 + 481355 Nested Symlinks
 + 481373 Corner cases where session may remain in JDBCSessionManager memory
 + 481385 Incorrect parsing of END_REQUEST frames
 + 481418 ResourceHandler sets last modified
 + 481437 Port ConnectHandler connect and context functionality from Jetty 8
 + 481554 DispatcherType reset race

jetty-9.2.14.v20151106 - 06 November 2015
 + 428474 Expose batch mode in the Jetty WebSocket API
 + 471055 Restore legacy/experimental WebSocket extensions (deflate-frame)
 + 472082 isOpen returns true on CLOSING Connection
 + 474068 Update WebSocket Extension for permessage-deflate draft-22
 + 474319 Reintroduce blocking connect()
 + 474321 Allow synchronous address resolution
 + 474453 Tiny buffers (under 7 bytes) fail to compress in permessage-deflate
 + 474454 Backport permessage-deflate from Jetty 9.3.x to 9.2.x
 + 474936 WebSocketSessions are not always cleaned out from openSessions
 + 476023 Incorrect trimming of WebSocket close reason
 + 476049 When using WebSocket Session.close() there should be no status code
   or reason sent
 + 477385 Problem in MANIFEST.MF with version 9.2.10 / 9.2.13
 + 477817 Fixed memory leak in QueuedThreadPool
 + 481006 SSL requests intermittently fail with EOFException when SSL
   renegotiation is disallowed.
 + 481236 Make ShutdownMonitor java security manager friendly
 + 481437 Port ConnectHandler connect and context functionality from Jetty 8

jetty-9.3.5.v20151012 - 12 October 2015
 + 479343 calls to MetaData#orderFragments() with relative ordering adds
   duplicate jars
 + 479537 Server preface sent after client preface reply
 + 479584 WS Session does not contain UpgradeRequest information in
   WebSocketAdapter.onWebSocketConnect callback

jetty-9.3.4.v20151007 - 07 October 2015
 + 428474 Expose batch mode in the Jetty WebSocket API
 + 472082 isOpen returns true on CLOSING Connection
 + 474936 WebSocketSessions are not always cleaned out from openSessions
 + 475209 WebSocketServerFactory should not hand null object to
   DecoratedObjectFactory
 + 476023 Incorrect trimming of WebSocket close reason
 + 476049 When using WebSocket Session.close() there should be no status code
   or reason sent
 + 476170 Support servers that close connections without sending Connection:
   close header.
 + 476720 getTrustStoreResource fixed
 + 477087 Enforce that the preface contains a SETTINGS frame
 + 477123 AsyncListener callbacks need context scope
 + 477270 Add ability to send a single PRIORITY frame
 + 477278 Refactored DefaultServlet for cached Gzip & Etags
 + 477385 Make jetty osgi manifests only resolve jetty packages against a
   single distro version
 + 477641 ALPN classes exposed to webapps - fixed typo
 + 477680 Encode merged query parameters
 + 477737 Improve handling of etags with dynamic and static gzip
 + 477757 Null args in TypeUtil .call & .construct result in confusing
   exceptions
 + 477817 Fixed memory leak in QueuedThreadPool
 + 477878 HttpClient over HTTP/2 doesn't close upload stream
 + 477885 Jetty HTTP2 client fails to connect with Netty server - HTTP2 client
   preface missing or corrupt.
 + 477890 Overwhelmed HTTP/2 server discards data
 + 477895 Prevent leak of handles to deleted files after redeploy
 + 477900 Increase client authentication default max content size
 + 478008 Do not reset current value of CounterStatistics
 + 478021 Client sending Connection: close does not shutdown output
 + 478105 prependFilterMapping check for null FilterHolder
 + 478239 Remove pointless synchronize in infinispan scavenging
 + 478247 WebappClassLoader pinned after redeploy
 + 478275 Priority information in HEADERS frame is not sent
 + 478280 property file in temp directory
 + 478372 JavaUtilLog setSourceClass and setSourceMethod
 + 478434 Priority weights should be between 1 and 256 inclusive
 + 478752 Clarify support for HttpServletRequest.upgrade()
 + 478757 DebugHandler thread name is mangled
 + 478829 WebsocketSession not cleaned up / memory leak
 + 478862 Update to jstl 1.2.5
 + 478923 threads stuck at SharedBlockingCallback$Blocker.block
 + 479026 Wrong CONNECT request idle timeout
 + 479277 HttpClient with HTTP/2 transport does not work for "https" URLs

jetty-9.3.3.v20150827 - 27 August 2015
 + 470311 Introduce a proxy-protocol module
 + 471055 Restore legacy/experimental WebSocket extensions (deflate-frame)
 + 472411 PathResource.checkAliasPath() typo
 + 473321 Overriding SSL context KeyStoreType requires explicit override of
   TrustStoreType
 + 474025 SslContextFactory does not work with JCEKS Keystore
 + 474068 Update WebSocket Extension for permessage-deflate draft-22
 + 474319 Reintroduce blocking connect()
 + 474321 Allow synchronous address resolution
 + 474344 apache-jstl includes test dependencies
 + 474358 DefaultServlet bad Content-Type on compressed content
 + 474361 Handle JVM version extensions like -internal
 + 474453 Tiny buffers (under 7 bytes) fail to compress in permessage-deflate
 + 474454 Backport permessage-deflate from Jetty 9.3.x to 9.2.x
 + 474455 Enable permessage-deflate WebSocket extension
 + 474558 Debug log ServletContainerInitializer @HandlesTypes contents
 + 474617 AsyncListener.onError not called for errors
 + 474618 AsyncListener.onComplete not called when error occurs
 + 474634 AsyncListener.onError() handling
 + 474685 GzipHandler configuration supports csv paths and mimetypes
 + 474888 HttpClient JMX support
 + 474936 WebSocketSessions are not always cleaned out from openSessions
 + 474961 Close input stream for classes in AnnotationParser after scanning
 + 475195 SNI matching fails when keystore does not contain wild certificates
 + 475483 Starting Jetty with [exec] should use properties file
 + 475546 ClosedChannelException when connecting to HTTPS over HTTP proxy with
   CONNECT.
 + 475605 Add support for multi-homed destinations
 + 475927 SecureRequestCustomizer fails to match host

jetty-9.3.2.v20150730 - 30 July 2015
 + 470351 Fixed SNI matching of wildcard certificates
 + 470727 Thread Starvation of selector wakeups
 + 472601 org.eclipse.jetty.util.log.Log.setLog() does not work as before
 + 472621 Unjustified timeout when serving static content
 + 472781 GzipHandler isMimeTypeGzipable() bad logic
 + 472859 ConcatServlet may expose protected resources
 + 472931 HttpConfiguration copy constructor incomplete
 + 472974 Improved StatisticsHandler 503 generation
 + 473006 Encode addPath in URLResource
 + 473118 HTTP/2 server does not retrieve Host header from client
 + 473243 Delay resource close for async default content
 + 473266 Better handling of MultiException
 + 473294 Fixed include cipher suites support for wildcards
 + 473307 Add 301 Moved Permanently Rules to jetty-rewrite
 + 473309 Add special (non-replacement) Terminating rules to jetty-rewrite
 + 473319 Parameterize status code on Redirect Rules for alternate use
 + 473321 Overriding SSL context KeyStoreType requires explicit override of
   TrustStoreType
 + 473322 GatherWrite limit handling
 + 473624 ProxyServlet.Transparent / TransparentDelegate add trailing slash
   before query when using prefix.
 + 473832 SslConnection flips back buffers on handshake exception

jetty-9.2.13.v20150730 - 30 July 2015
 + 472859 ConcatServlet may expose protected resources
 + 473006 Encode addPath in URLResource
 + 473243 Delay resource close for async default content
 + 473266 Better handling of MultiException
 + 473322 GatherWrite limit handling
 + 473624 ProxyServlet.Transparent / TransparentDelegate add trailing slash
   before query when using prefix.
 + 473832 SslConnection flips back buffers on handshake exception

jetty-9.3.1.v20150714 - 14 July 2015
 + 441020 Support HEADERS followed by CONTINUATION+
 + 460671 Rationalize property names (fix for jetty.sh)
 + 462346 Change classesPattern to scanClassesPattern and testClassesPattern to
   scanTestClassesPattern to clarify purpose
 + 464294 AsyncNCSARequestLog blocks JVM exit after failure
 + 464741 HttpFields declares IllegalArgumentException as checked exception
 + 464745 Remove @org.apache.xbean.XBean references
 + 469384 Improved javadoc for ClasspathPattern
 + 470184 Send the proxy-to-server request more lazily
 + 470327 Problem with scope provided dependencies with jspc plugin
 + 470505 jetty-maven-plugin JettyWebAppContext#setQuickStartWebDescriptor
   should accept a Maven-friendly type
 + 470664 Handle multiple RequestLogHandler in chain
 + 470727 Thread Starvation of selector wakeups
 + 470803 If a webapp is not fully started do not fully stop it
 + 470855 Only log warning for duplicate path mappings to same servlet in same
   descriptor
 + 470963 Update jetty-maven-plugin mojo annotations for maven 3
 + 471071 jetty-infinispan.xml incorrect syntax for remote named cache
 + 471076 Apache jspc ignores empty list of files to precompile and scans
   anyway
 + 471251 Improved debugging on async timeout
 + 471272 ArrayIndexOutOfBoundsException in
   org.eclipse.jetty.quickstart.PreconfigureQuickStartWar
 + 471388 StringIndexOutOfBoundsException when using <c:url> with parameters
 + 471464 Parsing issues with HttpURI
 + 471604 Extend CrossOriginFilter to provide a Timing-Allow-Origin header
 + 471623 Update to apache jsp 8.0.23 Use 8.0.23.M1 for jetty version of apache
   jsp 8.0.23
 + 471985 NPE in HttpFields.putField
 + 472310 Improved logging when no supported included ciphers
 + 472411 PathResource.checkAliasPath typo
 + 472422 Custom status codes result in a NumberFormatException while using
   http2.

jetty-9.3.0.v20150612 - 12 June 2015
 + 414479 Add WebSocketPingPongListener for those that want PING/PONG payload
   data
 + 420678 Add WebSocketPartialListener to support receiving partial WebSocket
   TEXT/BINARY messages
 + 420944 Hot Deployment of WAR when Context XML exists doesn't trigger
   redeploy
 + 423974 Optimize flow control
 + 424368 Add CONTRIBUTING.md
 + 430951 Support SNI with ExtendedSslContextFactory
 + 436345 Refactor AbstractSession to minimize burden on subclasses to
   implement behaviour
 + 437303 Serving of static filenames with "unwise" characters causes 404 error
 + 437395 Start / Properties in template sections should be default applied for
   enabled modules
 + 438204 getServerName returns IPv6 addresses wrapped in []
 + 439369 Remove unused class CrossContextPsuedoSession
 + 439374 Use utf-8 as default charset for html
 + 439375 preferred rfc7231 format is mime;charset=lowercase-9
 + 440106 Improve ProtocolHandler APIs
 + 440506 Jetty OSGi boot bundle does not support OSGi framework Eclipse
   Concierge
 + 442083 Client resets stream, pending server data is failed, connection
   closed.
 + 442086 Review HttpOutput blocking writes
 + 442477 Allow Symlink aliases by default
 + 442495 Bad Context ClassLoader in JSR356 WebSocket onOpen
 + 442950 Embedded Jetty client requests to localhost hangs with high cpu usage
   (NIO OP_CONNECT Solaris/Sparc).
 + 443652 Remove dependency on java.lang.management classes
 + 443661 Rename manifest and service constants for jetty osgi resource
   fragment code
 + 443662 Consume buffer in write(ByteBuffer)
 + 443713 Reduce number of SelectionKey.setInterestOps() calls
 + 443893 Make a module for weld
 + 444124 JSP include with <servlet><jsp-file> can cause infinite recursion
 + 444214 Socks4Proxy fails when reading less than 8 bytes
 + 444222 replace CRLF in header values with whitespace rather than ?
 + 444416 AsyncProxyServlet recursion
 + 444485 Client resets stream, pending server data is failed, write hangs
 + 444517 Ensure WebSocketUpgradeFilter is always first in filter chain
 + 444547 Format exception in ResourceCache.Content.toString()
 + 444617 Expose local and remote socket address to applications
 + 444721 PushCacheFilter cleanup/improvements
 + 444748 WebSocketClient.stop() does not unregister from ShutdownThread
 + 444764 HttpClient notifies callbacks for last chunk of content twice
 + 444771 JSR356 / EndPointConfig.userProperties are not unique per endpoint
   upgrade
 + 445167 Allow configuration of dispatch after select
 + 445823 Moved RequestLog calling to HttpChannel
 + 446559 Avoid spin consuming extra data
 + 446564 Refactored RequestLog Mechanism
 + 446944 ServletTester and HttpTester should be in
   <classifier>tests</classifier>
 + 447216 putAll Properties in XmlConfiguration
 + 447515 Remove GzipFilter
 + 448156 Fixed INACTIVE race in IteratingCallback
 + 448675 Impossible to set own Threadpool when using jetty-maven-plugin
 + 449003 WARNING: Cannot enable requested module [protonego-impl]: not a valid
   module name
 + 449811 handle unquoted etags when gzipping
 + 450467 Integer overflow in Session expiry calculation in MongoSessionManager
 + 451973 Ambiguous module init location when mixing --add-to-start &
   --add-to-startd in the same exec
 + 451974 Combine multiple start license acknowledgement into one
 + 452188 Delay dispatch until content optimisation
 + 452322 Restore progress messages for --add-to-start(d) use
 + 452323 Start --list-config makes no hint on transitive enabled modules
 + 452329 Transitive modules in start.jar --add-to-start(d) are not added if
   enabled already in tree
 + 452465 100% CPU spin on page reload
 + 452503 Start.jar --add-to-start=jstl results in GraphException: Unable to
   expand property in name: jsp-impl/${jsp-impl}-jstl
 + 453487 Recycle HttpChannelOverHTTP2
 + 453627 Fixed FileSystem test for nanosecond filesystems
 + 453636 Improved spin detection on test
 + 453829 Added HeaderRegexRule
 + 453834 CDI Support for WebSocket
 + 454152 Remove mux remnants from WebSocketClient
 + 454934 WebSocketClient / connectToServer can block indefinitely during
   upgrade failure
 + 454952 Allow Jetty to run in Java 8 compact 3 profile
 + 456209 Bad ContextClassLoader in WebSocket onMessage
 + 456956 Reduce ThreadLocal.remove() weak reference garbage
 + 457130 HTTPS request with IP host and HTTP proxy throws
   IllegalArgumentException.
 + 457309 Add test to ensure GET and HEAD response headers same for gzip
 + 457508 Add flag to scan exploded jars in jetty-jspc-maven-plugin
 + 457788 Powered By in o.e.j.util.Jetty conditional on sendServerVersion
 + 458478 JarFileResource improve performance of exist method
 + 458527 Implement an async proxy servlet that can perform content
   transformations.
 + 458663 Handle null header values
 + 459081 http2 push failures
 + 459542 AsyncMiddleManServlet race condition on first download content
 + 459655 Remove SPDY and NPN
 + 459681 Remove dead code after removal of glassfish jasper support
 + 459731 Update for drafts hpack-11 and http2-17
 + 459734 Update to apache jsp 8.0.20
 + 459845 Support upgrade from http1 to http2
 + 460187 infinite recursion in sending error
 + 460210 ExecutionStragegy producer for SelectManager calls onOpen from
   produce method
 + 460211 Fixed Idle race in ExecuteProduceRun
 + 460297 Parameterize infinispan.mod
 + 460670 Support multiple names in <Property> elements
 + 460671 Rationalize property names
 + 460746 HttpConfiguration#setPersistentConnectionsEnabled(boolean)
 + 461052 Local streams created after INITIAL_WINDOW_SIZE setting have wrong
   send window.
 + 461350 Update HttpParser IllegalCharacter handling to RFC7230
 + 461415 Maven Jetty Plugin ignores ZIP overlays
 + 462040 reverted and deprecated getStringField methods
 + 462098 Support setting ThreadGroup in ScheduledExecutorScheduler
 + 462162 StackOverflowException when response commit fails
 + 462193 Asynchronous HttpOutput.close()
 + 463036 system properties to set ssl password and keypasword
 + 463144 modules do not see pre-downloaded ALPN libs
 + 464419 Removed xinetd support
 + 464438 ClassFileTransformer support in
   org.eclipse.jetty.webapp.WebAppClassLoader broken
 + 464442 Enable parallel class loading
 + 464528 NPE protection in getIncludedCipher suites
 + 464537 Updated setuid dependency to 1.0.3
 + 464555 ALPN module download attempts to download jar before dir exists
 + 464556 Restrict start module downloads to ${jetty.base} paths only
 + 464564 NoSql sessions created inside a forward not persisted correctly
 + 464606 Support property expansion in "default" attribute of Property
 + 464629 JDK8 Socket customization
 + 464630 Cannot configure Configuration classlist in osgi
 + 464633 Change Selection.how to Selection.criteria
 + 464706 HTTP/2 and async I/O: onDataAvailable() not called
 + 464708 Support HttpConfiguration.delayDispatchUntilContent in HTTP/2
 + 464724 MultiPartInputStreamParser.parse ServletException never thrown
 + 464727 Update Javadoc for Java 8 DocLint
 + 464744 PathMap.match() never throws IllegalArgumentException
 + 464837 Large META-INF/resources/ jars can significantly impact startup speed
 + 464839 Add limit to MongoSessionIdManager purge queries
 + 464869 org.eclipse.jetty.util.resource.PathResource do not work
 + 465118 Fixed GzipHandler handling of multiple closes
 + 465606 IteratingCallback.close() does not fail pending callback
 + 465754 Unchecked PrintWriter errors
 + 465854 Provide java.nio.file.WatchService alternative for Scanner
 + 465857 Support HTTP/2 clear-text server-side upgrade
 + 465867 Implement --skip-file-validation=<module>
 + 466005 Use Files.move(src,trgt) instead of File.rename for
   Part.write(filename)
 + 466283 Support specifying ALPN protocols in HTTP2Client
 + 466618 Partial WebSocket Text delivery does not like incomplete UTF8
   sequences
 + 466619 Add WebSocketFrameListener for receiving WebSocket Frame information
 + 466628 Improve IllegalStateException on ServletInputStream.setReadListener()
 + 466645 Allow XmlConfiguration Properties to use Elements or Attributes
 + 466647 Add ${jetty.tag.version} property and expand URL properties
 + 466648 jetty-ssl download of keystore should be from tags, not master
 + 466669 Add nosql.mod into jetty distro
 + 466678 Make a .mod file for jdbc session management
 + 466774 Update jetty-all module for Jetty 9.3
 + 467036 WebSocketClient fails to process immediate frames from server
 + 467043 WebSocketClient close codes on protocol violation reported as policy
   violation
 + 467055 Mongodb session scavenging can result in very slow query
 + 467165 Add --skip-file-validation to start.jar --help output
 + 467281 Remove Java 1.7 support from Jetty 9.3
 + 467289 Not possible to specify jmxrmi port value
 + 467702 SslContextFactory not backward compatible
 + 467730 HTTP2 requires enabled ciphers to be sorted by blacklist
 + 467790 Update default etc files inside jetty-osgi-boot bundle
 + 468313 PushCacheFilter wrongly associates primary resources to themselves
 + 468347 Fix modules/debuglog.mod
 + 469241 Use null WatchService as loop terminator for PathWatcher
 + 469341 Not possible to use old/deprecated start properties
 + 469414 Proxied redirects expose upstream server name
 + 469633 Make SpinLock behavior pluggable
 + 469799 Transitive module dependencies without ini templates are still added
   to ini
 + 469860 Add module metadata versioning to support backwards compat
 + 469863 fixed setNeedClientAuth/setWantClientAuth
 + 469936 Remove usages of SpinLock
 + 469982 Produce warning for dynamic modules with ini-templates seen during
   --add-to-start
 + 469991 Fix logging levels in websocket client UpgradeConnection

jetty-9.2.12.v20150709 - 09 July 2015
 + 469414 Proxied redirects expose upstream server name
 + 469936 Remove usages of SpinLock
 + 470184 Send the proxy-to-server request more lazily

jetty-9.2.11.v20150529 - 29 May 2015
 + 461499 ConnectionPool may leak connections
 + 463579 Add support for 308 status code
 + 464292 Implement stream-based transformer for AsyncMiddleManServlet
 + 464438 ClassFileTransformer support in
   org.eclipse.jetty.webapp.WebAppClassLoader broken
 + 464740 DosFilter whiteList check improvement
 + 464869 PathResource.addPath allows absolute resolution
 + 464989 AbstractSessionManager.removeEventListener() should remove
   HttpSessionIdListener
 + 465053 Prevent gzip buffer overflow on complete
 + 465181 HttpParser parse full end chunk
 + 465202 Forked Mojo does not extract war overlays/dependencies
 + 465359 Resource.newResource(String res, boolean useCache) does not use
   useCache argument
 + 465360 URLResource.addPath should use _useCaches setting to create new
   Resource
 + 465700 NullPointerException in ResourceHandler with welcome files
 + 465734 DosFilter whitelist bit pattern fix
 + 465747 Jetty is failing to process all HTTP OPTIONS requests
 + 466329 Fixed local only TestFilter
 + 467276 NPE protection in SslContextFactory
 + 467603 Response 401 from server hangs client
 + 467936 w Check HttpOutput aggregateSize is < bufferSize
 + 468008 Scanner ignores directory length
 + 468421 HttpClient#send fails with IllegalArgumentException on non-lowercase
   schemes.
 + 468714 SelectorManager updateKey race without submit
 + 468747 XSS vulnerability in HttpSpiContextHandler

jetty-9.3.0.RC1 - 22 May 2015
 + 464839 Add limit to MongoSessionIdManager purge queries
 + 465053 Prevent gzip buffer overflow on complete
 + 466774 Update jetty-all module for Jetty 9.3
 + 467055 Mongodb session scavenging can result in very slow query
 + 467165 Add --skip-file-validation to start.jar --help output
 + 467276 NPE protection in SslContextFactory
 + 467281 Remove Java 1.7 support from Jetty 9.3
 + 467289 Not possible to specify jmxrmi port value
 + 467603 Response 401 from server hangs client
 + 467702 SslContextFactory not backward compatible
 + 467730 HTTP2 requires enabled ciphers to be sorted by blacklist
 + 467790 Update default etc files inside jetty-osgi-boot bundle
 + 467936 w Check HttpOutput aggregateSize is < bufferSize

jetty-9.3.0.RC0 - 12 May 2015
 + 414479 Add WebSocketPingPongListener for those that want PING/PONG payload
   data
 + 420678 Add WebSocketPartialListener to support receiving partial WebSocket
   TEXT/BINARY messages
 + 423974 Optimize flow control
 + 430951 Support SNI with ExtendedSslContextFactory
 + 436345 Refactor AbstractSession to minimize burden on subclasses to
   implement behaviour
 + 440106 Improve ProtocolHandler APIs
 + 444721 PushCacheFilter cleanup/improvements
 + 446564 Refactored RequestLog Mechanism
 + 451973 Ambiguous module init location when mixing --add-to-start &
   --add-to-startd in the same exec
 + 453834 CDI Support for WebSocket
 + 454934 WebSocketClient / connectToServer can block indefinitely during
   upgrade failure
 + 457309 Add test to ensure GET and HEAD response headers same for gzip
 + 457508 Add flag to scan exploded jars in jetty-jspc-maven-plugin
 + 457788 Powered By in o.e.j.util.Jetty conditional on sendServerVersion
 + 458478 JarFileResource improve performance of exist method
 + 459273 Redundant license notices
 + 459734 Update to apache jsp 8.0.20
 + 459845 Support upgrade from http1 to http2
 + 460187 infinite recursion in sending error
 + 460297 Parameterize infinispan.mod
 + 460671 Rationalize property names
 + 460746 HttpConfiguration#setPersistentConnectionsEnabled(boolean)
 + 461415 Maven Jetty Plugin ignores ZIP overlays
 + 461499 ConnectionPool may leak connections
 + 461919 Use osgi-friendly serviceloader mechanism for WebSocketServletFactory
 + 461941 JMX Remote host:port set from start properties
 + 462040 reverted and deprecated getStringField methods
 + 462098 Support setting ThreadGroup in ScheduledExecutorScheduler
 + 462162 StackOverflowException when response commit fails
 + 462193 Asynchronous HttpOutput.close()
 + 462546 ShutdownMonitor should bind to jetty.host
 + 462616 Race between finishing a connect and timing it out
 + 463036 system properties to set ssl password and keypasword
 + 463144 modules do not see pre-downloaded ALPN libs
 + 463579 Add support for 308 status code
 + 464292 Implement stream-based transformer for AsyncMiddleManServlet
 + 464419 Removed xinetd support
 + 464438 ClassFileTransformer support in
   org.eclipse.jetty.webapp.WebAppClassLoader broken
 + 464442 Enable parallel class loading
 + 464528 NPE protection in getIncludedCipher suites
 + 464537 Updated setuid dependency to 1.0.3
 + 464555 ALPN module download attempts to download jar before dir exists
 + 464556 Restrict start module downloads to ${jetty.base} paths only
 + 464564 NoSql sessions created inside a forward not persisted correctly
 + 464606 Support property expansion in "default" attribute of Property
 + 464629 JDK8 Socket customization
 + 464630 Cannot configure Configuration classlist in osgi
 + 464633 Change Selection.how to Selection.criteria
 + 464706 HTTP/2 and async I/O: onDataAvailable() not called
 + 464708 Support HttpConfiguration.delayDispatchUntilContent in HTTP/2
 + 464724 MultiPartInputStreamParser.parse ServletException never thrown
 + 464727 Update Javadoc for Java 8 DocLint
 + 464740 DosFilter whiteList check improvement
 + 464744 PathMap.match() never throws IllegalArgumentException
 + 464837 Large META-INF/resources/ jars can significantly impact startup speed
 + 464869 org.eclipse.jetty.util.resource.PathResource do not work
 + 464989 AbstractSessionManager.removeEventListener() should remove
   HttpSessionIdListener
 + 465181 HttpParser parse full end chunk
 + 465202 Forked Mojo does not extract war overlays/dependencies
 + 465359 Resource.newResource(String res, boolean useCache) does not use
   useCache argument
 + 465360 URLResource.addPath should use _useCaches setting to create new
   Resource
 + 465606 IteratingCallback.close() does not fail pending callback
 + 465700 NullPointerException in ResourceHandler with welcome files
 + 465734 DosFilter whitelist bit pattern fix
 + 465747 Jetty is failing to process all HTTP OPTIONS requests
 + 465754 Unchecked PrintWriter errors
 + 465854 Provide java.nio.file.WatchService alternative for Scanner
 + 465857 Support HTTP/2 clear-text server-side upgrade
 + 465867 Implement --skip-file-validation=<module>
 + 466005 Use Files.move(src,trgt) instead of File.rename for
   Part.write(filename)
 + 466283 Support specifying ALPN protocols in HTTP2Client
 + 466329 Fixed local only TestFilter
 + 466618 Partial WebSocket Text delivery does not like incomplete UTF8
   sequences
 + 466619 Add WebSocketFrameListener for receiving WebSocket Frame information
 + 466628 Improve IllegalStateException on ServletInputStream.setReadListener()
 + 466645 Allow XmlConfiguration Properties to use Elements or Attributes
 + 466647 Add ${jetty.tag.version} property and expand URL properties
 + 466648 jetty-ssl download of keystore should be from tags, not master
 + 466669 Add nosql.mod into jetty distro
 + 466678 Make a .mod file for jdbc session management
 + 466774 Update jetty-all module for Jetty 9.3
 + 467036 WebSocketClient fails to process immediate frames from server
 + 467043 WebSocketClient close codes on protocol violation reported as policy
   violation

jetty-9.2.11.M0 - 25 March 2015
 + 454934 WebSocketClient / connectToServer can block indefinitely during
   upgrade failure
 + 459273 Redundant license notices
 + 461499 ConnectionPool may leak connections
 + 461919 Use osgi-friendly serviceloader mechanism for WebSocketServletFactory
 + 461941 JMX Remote host:port set from start properties
 + 462546 ShutdownMonitor should bind to jetty.host
 + 462616 Race between finishing a connect and timing it out

jetty-9.3.0.M2 - 11 March 2015
 + 383207 Use BundleFileLocatorHelperFactory to obtain BundleFileLocatorHelper
 + 420944 Hot Deployment of WAR when Context XML exists doesn't trigger
   redeploy
 + 423974 Optimize flow control
 + 424368 Add CONTRIBUTING.md
 + 430951 Improved ordering of SSL ciphers
 + 439374 Use utf-8 as default charset for html
 + 440506 Jetty OSGi boot bundle does not support OSGi framework Eclipse
   Concierge
 + 443652 Remove dependency on java.lang.management classes
 + 445518 Provide different error callbacks to ProxyServlet
 + 446564 Refactored RequestLog Mechanism
 + 447472 Clear async context timeout on async static content
 + 448446 org.eclipse.jetty.start.Main create classloader duplicate
 + 448944 Provide m2e lifecycle mapping metadata for jetty-jspc-maven-plugin
 + 449594 Handle ArrayTrie overflow with false return
 + 449811 handle unquoted etags when gzipping
 + 450467 Integer overflow in Session expiry calculation in MongoSessionManager
 + 450483 Missing parameterization of etc/jetty-deploy.xml
 + 450484 Missing parameterization of etc/jetty-http[s].xml
 + 450855 GzipFilter MIGHT_COMPRESS exception
 + 450873 Disable tests that downcaste wrapped GzipFilterResponses
 + 450894 jetty.sh does not delete JETTY_STATE at start
 + 451092 Connector will fail if HeaderListener return false
 + 451529 Change sentinel class for finding jstl on classpath to
   org.apache.taglibs.standard.tag.rt.core.WhenTag
 + 451634 DefaultServlet: useFileMappedBuffer javadoc is misleading
 + 451973 Ambiguous module init location when mixing --add-to-start &
   --add-to-startd in the same exec
 + 451974 Combine multiple start license acknowledgement into one
 + 452188 Delay dispatch until content optimisation
 + 452201 Set the container classloader for osgi during webbundle undeploy
 + 452246 Fixed SSL hang on last chunk
 + 452261 Ensure <jsp-file> works with new JettyJspServlet
 + 452322 Restore progress messages for --add-to-start(d) use
 + 452323 Start --list-config makes no hint on transitive enabled modules
 + 452329 Transitive modules in start.jar --add-to-start(d) are not added if
   enabled already in tree
 + 452424 Do not add Date header if already set
 + 452465 100% CPU spin on page reload
 + 452503 Start.jar --add-to-start=jstl results in GraphException: Unable to
   expand property in name: jsp-impl/${jsp-impl}-jstl
 + 452516 Make HttpOutput aggregation size configurable
 + 453386 Jetty not working when configuring QueuedThreadPool with
   minThreads=0.
 + 453487 Recycle HttpChannelOverHTTP2
 + 453627 Fixed FileSystem test for nanosecond filesystems
 + 453629 Fixed big write test
 + 453636 Improved spin detection on test
 + 453793 _maxHeaderBytes>0 is not verified in parseNext() when in
   State.CLOSED.
 + 453801 Jetty does not check for already registered services when
   bootstrapping
 + 453829 removed code with yahoo copyright
 + 454152 Remove mux remnants from WebSocketClient
 + 454157 HttpInput.consumeAll spins if input is in async mode
 + 454291 Added busy threads JMX attribute to QueuedThreadPool
 + 454773 SSLConnection use on Android client results in loop
 + 454952 Allow Jetty to run in Java 8 compact 3 profile
 + 454954 Jetty osgi should skip fragment and required bundles that are in the
   uninstalled state
 + 454955 OSGi AnnotationParser should skip resources that are not in the
   classpath and close the class inputstream when done scanning it
 + 454983 Source bundles should not be singleton
 + 455047 Update JASPI
 + 455174 jetty-plus JNDI tests should use unique JNDI paths
 + 455330 Multiple Jetty-ContextFilePath entries separated by commas doesn't
   work
 + 455436 ProxyServlet sends two User-Agent values
 + 455476 Persist updated session expiry time for MongoSessionManager
 + 455655 ensure multipart form-data parsing exception thrown to servlet
 + 455863 Fixed jetty.sh handling of multiple JETTY_ARGS
 + 456209 Bad ContextClassLoader in WebSocket onMessage
 + 456426 Exception on context undeploy from EnvConfiguration
 + 456486 Jar containing ServiceContainerInitializer impl not found in TCCL in
   osgi
 + 456521 ShutdownHandler should shut down more gracefully
 + 456956 Reduce ThreadLocal.remove() weak reference garbage
 + 457017 Reflective call to websocket methods that fail have ambiguous
   exceptions
 + 457032 Request sent from a failed CompleteListener due to connect timeout is
   failed immediately.
 + 457130 HTTPS request with IP host and HTTP proxy throws
   IllegalArgumentException.
 + 457696 JMX implementation should not be overridden by WebApp classes
 + 457893 Close temp jar resource
 + 458101 added test for maxFormContentSize
 + 458140 Added DispatcherType support to RewriteHandler
 + 458174 Example Jar Server
 + 458175 multipart annotation on lazily loaded servlet does not work
 + 458209 Length check for HttpMethod MOVE lookahead
 + 458354 ALPNServerConnection.select negotiation
 + 458495 CompletableCallback may not notify failures
 + 458527 Implement an async proxy servlet that can perform content
   transformations.
 + 458568 JDBCLoginService javadoc incorrectly references HashLoginService
 + 458663 Handle null header values
 + 458849 org.eclipse.jetty.util.Uptime.DefaultImpl() not available on GAE
 + 459006 master branch does not build on norwegian locale
 + 459081 http2 push failures
 + 459125 GzipHandler default mimeType behavior incorrect
 + 459273 Redundant license notices
 + 459352 AsyncMiddleManServlet should set "Host:" header correctly in proxy to
   remote request headers.
 + 459490 Defining a duplicate error page in webdefault.xml and web.xml results
   in an error
 + 459542 AsyncMiddleManServlet race condition on first download content
 + 459560 jetty.sh handles start.d and no start.ini
 + 459655 Remove SPDY and NPN
 + 459681 Remove dead code after removal of glassfish jasper support
 + 459731 Update for drafts hpack-11 and http2-17
 + 459769 AsyncMiddleManServlet race condition on last download content
 + 459845 Support upgrade from http1 to http2/websocket
 + 459963 Failure writing content of a committed request leaks connections
 + 460176 When checking for precompiled jsp, ensure classname is present
 + 460180 Jaas demo has wrong doco in html
 + 460210 ExecutionStragegy producer for SelectManager calls onOpen from
   produce method
 + 460211 Fixed Idle race in ExecuteProduceRun
 + 460291 AsyncGzipFilter Mappings
 + 460371 AsyncMiddleManServlet.GZipContentTransformer fails if last transform
   has no output
 + 460372 if web.xml does not contain jspc maven plugin insertionMarker
   behavior is wrong
 + 460443 Race condition releasing the response buffer
 + 460642 HttpParser error 400 can expose previous buffer contents in HTTP
   status reason message
 + 460670 Support multiple names in <Property> elements
 + 460769 ClientUpgradeRequest sends cookies in the wrong format
 + 460905 Make sure TimeoutCompleteListener is cancelled if the request cannot
   be sent.
 + 461052 Local streams created after INITIAL_WINDOW_SIZE setting have wrong
   send window.
 + 461070 Handle setReadListener on request with no content
 + 461133 allow stop port to reuse address
 + 461350 Update HttpParser IllegalCharacter handling to RFC7230
 + 461452 Double release of buffer by HttpReceiverOverHTTP
 + 461499 ConnectionPool may leak connections
 + 461623 BufferUtil.writeTo does not update position consistently
 + 461643 HttpContent.advance() race

jetty-9.2.10.v20150310 - 10 March 2015
 + 445518 Provide different error callbacks to ProxyServlet
 + 456521 ShutdownHandler should shut down more gracefully
 + 458140 Added DispatcherType support to RewriteHandler
 + 460769 ClientUpgradeRequest sends cookies in the wrong format
 + 460905 Make sure TimeoutCompleteListener is cancelled if the request cannot
   be sent.
 + 461070 Handle setReadListener on request with no content
 + 461133 allow stop port to reuse address
 + 461452 Double release of buffer by HttpReceiverOverHTTP
 + 461499 ConnectionPool may leak connections
 + 461623 BufferUtil.writeTo does not update position consistently
 + 461643 HttpContent.advance() race

jetty-9.2.9.v20150224 - 24 February 2015
 + 459273 Redundant license notices
 + 460176 When checking for precompiled jsp, ensure classname is present
 + 460180 Jaas demo has wrong doco in html
 + 460291 AsyncGzipFilter Mappings
 + 460371 AsyncMiddleManServlet.GZipContentTransformer fails if last transform
   has no output
 + 460372 if web.xml does not contain jspc maven plugin insertionMarker
   behavior is wrong
 + 460443 Race condition releasing the response buffer
 + 460642 HttpParser error 400 can expose previous buffer contents in HTTP
   status reason message

jetty-9.2.8.v20150217 - 17 February 2015
 + 451092 Connector will fail if HeaderListener return false
 + 455436 ProxyServlet sends two User-Agent values
 + 457893 Close temp jar resource
 + 458101 added test for maxFormContentSize
 + 458174 Example Jar Server
 + 458175 multipart annotation on lazily loaded servlet does not work
 + 458209 Length check for HttpMethod MOVE lookahead
 + 458354 ALPNServerConnection.select negotiation
 + 458495 CompletableCallback may not notify failures
 + 458527 Implement an async proxy servlet that can perform content
   transformations.
 + 458568 JDBCLoginService javadoc incorrectly references HashLoginService
 + 458849 org.eclipse.jetty.util.Uptime.DefaultImpl() not available on GAE
 + 459006 master branch does not build on norwegian locale
 + 459125 GzipHandler default mimeType behavior incorrect
 + 459352 AsyncMiddleManServlet should set "Host:" header correctly in proxy to
   remote request headers.
 + 459490 Defining a duplicate error page in webdefault.xml and web.xml results
   in an error
 + 459542 AsyncMiddleManServlet race condition on first download content
 + 459560 jetty.sh handles start.d and no start.ini
 + 459769 AsyncMiddleManServlet race condition on last download content
 + 459845 Support upgrade
 + 459963 Failure writing content of a committed request leaks connections

jetty-9.2.7.v20150116 - 16 January 2015
 + 420944 Hot Deployment of WAR when Context XML exists doesn't trigger
   redeploy
 + 448944 Provide m2e lifecycle mapping metadata for jetty-jspc-maven-plugin
 + 452201 Set the container classloader for osgi during webbundle undeploy
 + 454291 Added busy threads JMX attribute to QueuedThreadPool
 + 454773 SSLConnection use on Android client results in loop
 + 454954 Jetty osgi should skip fragment and required bundles that are in the
   uninstalled state
 + 454955 OSGi AnnotationParser should skip resources that are not in the
   classpath and close the class inputstream when done scanning it
 + 454983 Source bundles should not be singleton
 + 455047 Update JASPI
 + 455174 jetty-plus JNDI tests should use unique JNDI paths
 + 455330 Multiple Jetty-ContextFilePath entries separated by commas doesn't
   work
 + 455476 Persist updated session expiry time for MongoSessionManager
 + 455655 ensure multipart form-data parsing exception thrown to servlet
 + 455863 Fixed jetty.sh handling of multiple JETTY_ARGS
 + 456426 Exception on context undeploy from EnvConfiguration
 + 456486 Jar containing ServiceContainerInitializer impl not found in TCCL in
   osgi
 + 456956 Reduce ThreadLocal.remove() weak reference garbage
 + 457017 Reflective call to websocket methods that fail have ambiguous
   exceptions
 + 457032 Request sent from a failed CompleteListener due to connect timeout is
   failed immediately.
 + 457130 HTTPS request with IP host and HTTP proxy throws
   IllegalArgumentException.
 + 457696 JMX implementation should not be overridden by WebApp classes

jetty-9.2.6.v20141205 - 05 December 2014
 + 383207 Use BundleFileLocatorHelperFactory to obtain BundleFileLocatorHelper
 + 443652 Remove dependency on java.lang.management classes
 + 447472 Clear async context timeout on async static content
 + 451529 Change sentinel class for finding jstl on classpath to
   org.apache.taglibs.standard.tag.rt.core.WhenTag
 + 451634 DefaultServlet: useFileMappedBuffer javadoc is misleading
 + 452188 Delay dispatch until content optimisation
 + 452201 EnvConfiguration.destroy() should set the classloader
 + 452246 Fixed SSL hang on last chunk
 + 452261 Multiple servlets map to path *.jsp when using jsp-property-group
 + 452424 Do not add Date header if already set
 + 452516 Make HttpOutput aggregation size configurable
 + 453386 Jetty not working when configuring QueuedThreadPool with
   minThreads=0.
 + 453629 Fixed big write test
 + 453793 _maxHeaderBytes>0 is not verified in parseNext() when in
   State.CLOSED.
 + 453801 Jetty does not check for already registered services when
   bootstrapping
 + 454157 HttpInput.consumeAll spins if input is in async mode

jetty-9.2.5.v20141112 - 12 November 2014
 + 448446 org.eclipse.jetty.start.Main create classloader duplicate
 + 449594 Handle ArrayTrie overflow with false return
 + 449811 handle unquoted etags when gzipping
 + 450467 Integer overflow in Session expiry calculation in MongoSessionManager
 + 450483 Missing parameterization of etc/jetty-deploy.xml
 + 450484 Missing parameterization of etc/jetty-http[s].xml
 + 450855 GzipFilter MIGHT_COMPRESS exception
 + 450873 Disable tests that downcaste wrapped GzipFilterResponses
 + 450894 jetty.sh does not delete JETTY_STATE at start

jetty-9.3.0.M1 - 03 November 2014
 + 376365 "jetty.sh start" returns 0 on failure
 + 396569 'bin/jetty.sh stop' reports 'OK' even when jetty was not running
 + 396572 Starting jetty from cygwin is not working properly
 + 437303 Serving of static filenames with "unwise" characters causes 404 error
 + 440729 SSL requests often fail with EOFException or IllegalStateException
 + 440925 NPE when using relative paths for --start-log-file
 + 442419 CrossOriginFilter javadoc says "exposeHeaders", but should be
   "exposedHeaders"
 + 442942 Content sent with status 204 (No Content)
 + 443529 CrossOriginFilter does not accept wildcard for allowedHeaders
 + 443530 CrossOriginFilter does not set the Vary header
 + 443550 improved FileResource encoded alias checking
 + 444031 Ensure exceptions do not reduce threadpool below minimum
 + 444595 nosql/mongodb - Cleanup process/Refreshing does not respect encoding
   of attribute keys
 + 444676 Goal jetty:deploy-war produces errors with version 9.2.3
 + 444722 Fixed order of setReuseAddress call
 + 444896 Overriding of web-default servlet mapping in web.xml not working with
   quickstart
 + 445157 First redeployed servlet leaks WebAppContext
 + 445167 Allow configuration of dispatch after select
 + 445239 Rename weld.mod to cdi.mod to be consistent with past module namings
 + 445258 STOP.WAIT is not really respected
 + 445374 Reevaluate org.eclipse.jetty.websocket.jsr356 enablement concepts
 + 445495 Improve Exception message when no jndi resource to bind for a name in
   web.xml
 + 445542 Add SecuredRedirectHandler for embedded jetty use to redirect to
   secure port/scheme
 + 445821 Error 400 should be logged with RequestLog
 + 445823 Moved RequestLog calling to HttpChannel
 + 445830 Support setting environment variables on forked jetty with
   jetty:run-forked
 + 445979 jetty.sh fails to start when start-stop-daemon does not exist and the
   user is not root
 + 446033 org.eclipse.jetty.websocket.server.WebSocketServerFactory not
   available in OSGi
 + 446063 ALPN Fail SSL Handshake if no supported Application Protocols
 + 446107 NullPointerException in ProxyServlet when extended by Servlet without
   a package
 + 446425 Oracle Sql error on JettySessions table when this table do not exist
   already
 + 446506 getAsyncContext ISE before startAsync on async dispatches
 + 446559 Avoid spin consuming extra data
 + 446563 Null HttpChannel.getCurrentHttpChannel() in
   ServletHandler.doFilter().
 + 446564 Refactored RequestLog Mechanism
 + 446672 NPN Specification issue in the case no protocols are selected
 + 446923 SharedBlockingCallback does not handle connector max idle time of
   Long.MAX_VALUE; BlockerTimeoutException not serializable
 + 446944 ServletTester and HttpTester should be in
   <classifier>tests</classifier>
 + 447216 putAll Properties in XmlConfiguration
 + 447381 Disable SSLv3 by default
 + 447472 test harness for slow large writes
 + 447515 Remove GzipFilter
 + 447627 MultiPart file always created when "filename" set in
   Content-Disposition
 + 447629 getPart()/getParts() fails on Multipart request if getParameter is
   called in a filter first
 + 447746 HttpClient is always going to send User-Agent header even though I do
   not want it to.
 + 447979 Refactor to make MetaData responsible for progressively ordering
   web-inf jars
 + 448156 Fixed INACTIVE race in IteratingCallback
 + 448225 Removed unnecessary synchronize on initParser
 + 448675 Impossible to set own Threadpool when using jetty-maven-plugin
 + 448841 Clarified selectors==0 javadoc 448840 Clarified ServerConnector
   javadoc 448839 Fixed javadoc typo in ServerConnector
 + 449001 Remove start.d directory from JETTY_HOME
 + 449003 WARNING: Cannot enable requested module [protonego-impl]: not a valid
   module name
 + 449038 WebSocketUpgradeFilter must support async
 + 449175 Removed extra space in NCSA log
 + 449372 Make jvmArgs of jetty:run-forked configurable from command line

jetty-9.2.4.v20141103 - 03 November 2014
 + 376365 "jetty.sh start" returns 0 on failure
 + 396569 'bin/jetty.sh stop' reports 'OK' even when jetty was not running
 + 396572 Starting jetty from cygwin is not working properly
 + 438387 NullPointerException after ServletUpgradeResponse.sendForbidden is
   called during WebSocketCreator.createWebSocket
 + 440729 SSL requests often fail with EOFException or IllegalStateException
 + 440925 NPE when using relative paths for --start-log-file
 + 442419 CrossOriginFilter javadoc says "exposeHeaders", but should be
   "exposedHeaders"
 + 442495 Bad Context ClassLoader in JSR356 WebSocket onOpen
 + 442942 Content sent with status 204 (No Content)
 + 443529 CrossOriginFilter does not accept wildcard for allowedHeaders
 + 443530 CrossOriginFilter does not set the Vary header
 + 443550 improved FileResource encoded alias checking
 + 444031 Ensure exceptions do not reduce threadpool below minimum
 + 444124 JSP include with <servlet><jsp-file> can cause infinite recursion
 + 444214 Socks4Proxy fails when reading less than 8 bytes
 + 444222 replace CRLF in header values with whitespace rather than ?
 + 444415 iterative WriteFlusher
 + 444416 AsyncProxyServlet recursion
 + 444517 Ensure WebSocketUpgradeFilter is always first in filter chain
 + 444547 Format exception in ResourceCache.Content.toString()
 + 444595 nosql/mongodb - Cleanup process/Refreshing does not respect encoding
   of attribute keys
 + 444617 Expose local and remote socket address to applications
 + 444676 Goal jetty:deploy-war produces errors with version 9.2.3
 + 444722 Fixed order of setReuseAddress call
 + 444748 WebSocketClient.stop() does not unregister from ShutdownThread
 + 444764 HttpClient notifies callbacks for last chunk of content twice
 + 444771 JSR356 / EndPointConfig.userProperties are not unique per endpoint
   upgrade
 + 444863 ProxyServlet does not filter headers listed by the Connection header
 + 444896 Overriding of web-default servlet mapping in web.xml not working with
   quickstart
 + 445157 First redeployed servlet leaks WebAppContext
 + 445167 Allow configuration of dispatch after select
 + 445239 Rename weld.mod to cdi.mod to be consistent with past module namings
 + 445258 STOP.WAIT is not really respected
 + 445374 Reevaluate org.eclipse.jetty.websocket.jsr356 enablement concepts
 + 445495 Improve Exception message when no jndi resource to bind for a name in
   web.xml
 + 445542 Add SecuredRedirectHandler for embedded jetty use to redirect to
   secure port/scheme
 + 445821 Error 400 should be logged with RequestLog
 + 445823 RequestLogHandler at end of HandlerCollection doesn't work
 + 445830 Support setting environment variables on forked jetty with
   jetty:run-forked
 + 445979 jetty.sh fails to start when start-stop-daemon does not exist and the
   user is not root
 + 446033 org.eclipse.jetty.websocket.server.WebSocketServerFactory not
   available in OSGi
 + 446063 ALPN Fail SSL Handshake if no supported Application Protocols
 + 446107 NullPointerException in ProxyServlet when extended by Servlet without
   a package
 + 446425 Oracle Sql error on JettySessions table when this table do not exist
   already
 + 446506 getAsyncContext ISE before startAsync on async dispatches
 + 446559 Avoid spin consuming extra data
 + 446563 Null HttpChannel.getCurrentHttpChannel() in
   ServletHandler.doFilter().
 + 446672 NPN Specification issue in the case no protocols are selected
 + 446923 SharedBlockingCallback does not handle connector max idle time of
   Long.MAX_VALUE; BlockerTimeoutException not serializable
 + 447381 Disable SSLv3 by default
 + 447472 test harness for slow large writes
 + 447515 Remove GzipFilter
 + 447627 MultiPart file always created when "filename" set in
   Content-Disposition
 + 447629 getPart()/getParts() fails on Multipart request if getParameter is
   called in a filter first
 + 447746 HttpClient is always going to send User-Agent header even though I do
   not want it to.
 + 447979 Refactor to make MetaData responsible for progressively ordering
   web-inf jars
 + 448156 Fixed INACTIVE race in IteratingCallback
 + 448225 Removed unnecessary synchronize on initParser
 + 448675 Impossible to set own Threadpool when using jetty-maven-plugin
 + 448841 Clarified selectors==0 javadoc 448840 Clarified ServerConnector
   javadoc 448839 Fixed javadoc typo in ServerConnector
 + 449001 Remove start.d directory from JETTY_HOME
 + 449003 WARNING: Cannot enable requested module [protonego-impl]: not a valid
   module name
 + 449038 WebSocketUpgradeFilter must support async
 + 449175 Removed extra space in NCSA log
 + 449291 create-files downloads without license
 + 449372 Make jvmArgs of jetty:run-forked configurable from command line
 + 449603 OutputStreamContentProvider hangs when host is not available

jetty-9.3.0.M0 - 24 September 2014
 + 437395 Start / Properties in template sections should be default applied for
   enabled modules
 + 438204 getServerName returns IPv6 addresses wrapped in []
 + 438387 NullPointerException after ServletUpgradeResponse.sendForbidden is
   called during WebSocketCreator.createWebSocket
 + 439369 Remove unused class CrossContextPsuedoSession
 + 439375 preferred rfc7231 format is mime;charset=lowercase-9
 + 442083 Client resets stream, pending server data is failed, connection
   closed.
 + 442086 Review HttpOutput blocking writes
 + 442477 Allow Symlink aliases by default
 + 442495 Bad Context ClassLoader in JSR356 WebSocket onOpen
 + 442950 Embedded Jetty client requests to localhost hangs with high cpu usage
   (NIO OP_CONNECT Solaris/Sparc).
 + 443652 Remove dependency on java.lang.management classes
 + 443661 Rename manifest and service constants for jetty osgi resource
   fragment code
 + 443662 Consume buffer in write(ByteBuffer)
 + 443713 Reduce number of SelectionKey.setInterestOps() calls
 + 443893 Make a module for weld
 + 444124 JSP include with <servlet><jsp-file> can cause infinite recursion
 + 444214 Socks4Proxy fails when reading less than 8 bytes
 + 444222 replace CRLF in header values with whitespace rather than ?
 + 444415 iterative WriteFlusher
 + 444416 AsyncProxyServlet recursion
 + 444485 Client resets stream, pending server data is failed, write hangs
 + 444517 Ensure WebSocketUpgradeFilter is always first in filter chain
 + 444547 Format exception in ResourceCache.Content.toString()
 + 444617 Expose local and remote socket address to applications
 + 444748 WebSocketClient.stop() does not unregister from ShutdownThread
 + 444764 HttpClient notifies callbacks for last chunk of content twice
 + 444771 JSR356 / EndPointConfig.userProperties are not unique per endpoint
   upgrade
 + 444863 ProxyServlet does not filter headers listed by the Connection header

jetty-9.2.3.v20140905 - 05 September 2014
 + 347110 renamed class transformer methods
 + 411163 Add embedded jetty code example with JSP enabled
 + 435322 Added a idleTimeout to the SharedBlockerCallback
 + 435533 Handle 0 sized async gzip
 + 435988 ContainerLifeCycle: beans never stopped on remove
 + 436862 Update jetty-osgi to asm-5 and spifly-1.0.1
 + 438500 Odd NoClassDef errors when shutting down the jetty-maven-plugin via
   the stop goal
 + 440255 ensure 500 is logged on thrown Errors
 + 441073 isEarlyEOF on HttpInput
 + 441475 org.eclipse.jetty.server.ResourceCache exceptions under high load
 + 441479 Jetty hangs due to deadlocks in session manager
 + 441649 Update to jsp and el Apache Jasper 8.0.9
 + 441756 Ssl Stackoverflow on renegotiate
 + 441897 Fixed etag handling in gzipfilter
 + 442048 fixed sendRedirect %2F encoding
 + 442383 Improved insufficient threads message
 + 442628 Update example xml file for second server instance to extract wars
 + 442642 Quickstart generates valid XML
 + 442759 Allow specific ServletContainerInitializers to be excluded
 + 442950 Embedded Jetty client requests to localhost hangs with high cpu usage
   (NIO OP_CONNECT Solaris/Sparc).
 + 443049 Improved HttpParser illegal character messages
 + 443158 Fixed HttpOutput spin
 + 443172 web-fragment.xml wrongly parsed for applications running in serlvet
   2.4 mode
 + 443231 java.lang.NullPointerException on scavenge scheduling when session id
   manager declared before shared scheduler
 + 443262 Distinguish situation where jetty looks for tlds in META-INF but
   finds none vs does not look

jetty-8.1.16.v20140903 - 03 September 2014
 + 409788 Large POST body causes java.lang.IllegalStateException: SENDING =>
   HEADERS.
 + 433689 Evict idle HttpDestinations from client
 + 433802 check EOF in send1xx
 + 438996 Scavenger-Timer in HashSessionManager can die because of
   IllegalStateException from getMaxInactiveInterval
 + 442048 fixed sendRedirect %2F encoding
 + 442839 highly fragmented websocket messages can result in corrupt binary
   messages

jetty-7.6.16.v20140903 - 03 September 2014
 + 409788 Large POST body causes java.lang.IllegalStateException: SENDING =>
   HEADERS.
 + 433802 check EOF in send1xx
 + 442839 highly fragmented websocket messages can result in corrupt binary
   messages

jetty-9.2.2.v20140723 - 23 July 2014
 + 411323 DosFilter/QoSFilter should use AsyncContext rather than
   Continuations.
 + 432815 Fixed selector stop race
 + 434536 Improved Customizer javadoc
 + 435322 Fixed Iterating Callback close
 + 435653 encode async dispatched requestURI
 + 435895 jetty spring module is not in distribution
 + 436874 WebSocket client throwing a NullPointer when handling a pong
 + 436894 GzipFilter code cleanup
 + 436916 CGI: "Search docroot for a matching execCmd" logic is wrong
 + 436987 limited range of default acceptors and selectors
 + 437051 Refactor Filter chain handling of Request.isAsyncSupported
 + 437395 Start / Properties in template sections should be default applied for
   enabled modules
 + 437419 Allow scanning of META-INF for resources,fragments,tlds for unpacked
   jars
 + 437430 jettyXml not consistent between jetty:run and jetty:run-forked
 + 437462 consistent test failure in jetty-start under windows
 + 437706 ServletTester calls LocalConnector method with hardcoded timeout
 + 437800 URLs with single quote and spaces return 404
 + 437996 avoid async status race by not setting 200 on handled
 + 438079 Review garbage creation in 9.2.x series
 + 438190 findbug improvements
 + 438204 leave IPv6 addresses [] wrapped in getServerName
 + 438327 Remove hard coded Allow from OPTIONS *
 + 438331 AbstractLogger.debug(String,long) infinite loop
 + 438434 ResourceHandler checks aliases
 + 438895 Add mvn jetty:effective-web-xml goal
 + 439066 javadoc setStopAtShutdown
 + 439067 Improved graceful stop timeout handling
 + 439194 Do not configure fake server for jetty:run-forked
 + 439201 GzipFilter and AsyncGzipFilter should strip charset from Content-Type
   before making exclusion comparison in doFilter
 + 439369 Deprecate CrossContextPseudoSession
 + 439387 Ensure empty servlet-class never generated for quickstart
 + 439390 Ensure jsp scratchdir is created same way for quickstart and
   non-quickstart
 + 439394 load-on-startup with value 0 not preserved for quickstart
 + 439399 Scan tlds for apache jasper standard taglib with jetty-maven-plugin
 + 439438 DataSourceLoginService does not refresh passwords when changed in
   database
 + 439507 Possible timing side-channel when comparing MD5-Credentials
 + 439540 setReuseAddress() in ServerConnector.java is not coded properly
 + 439652 GzipHandler super.doStart
 + 439663 Allow mappings to be declared before servlet/filter
 + 439672 support using Apache commons daemon for managing Jetty
 + 439753 ConstraintSecurityHandler has dead code for processing constraints
 + 439788 CORS filter headers gone between 9.2.0.M0 and 9.2.1 .v20140609 for
   ProxyServlet requests.
 + 439809 mvn jetty:jspc cannot find taglibs in dependency jars
 + 439895 No event callback should be invoked after the "failure" callback
 + 440020 Abort bad proxy responses with sendError(-1)
 + 440038 Content decoding may fail
 + 440114 ContextHandlerCollection does not skip context wrappers
 + 440122 Remove usages of ForkInvoker

jetty-9.2.1.v20140609 - 09 June 2014
 + 347110 Supprt ClassFileTransormers in WebAppClassLoader
 + 432192 jetty-start / Allow JETTY_LOGS use for start-log-file
 + 432321 jetty-start / Allow defining extra start directories for common
   configurations
 + 435322 Improved debug
 + 436029 GzipFilter errors on asynchronous methods with message to
   AsyncGzipFilter
 + 436345 Refactor AbstractSession to minimize burden on subclasses to
   implement behaviour
 + 436388 Allow case-insensitive STOP.KEY and STOP.PORT use
 + 436405 ${jetty.base}/resources not on classpath with default configuration
 + 436520 Start / Allow https and file urls in jetty-start's module download
   mechanism
 + 436524 Start / Downloadable [files] references in modules cannot use ":"
   themselves

jetty-9.2.0.v20140526 - 26 May 2014
 + 429390 Decoders and Encoders are not registered for non-annotated
   ClientEndpoint
 + 434810 better handling of bad messages
 + 435086 ${jetty.base}/resources not on classpath when using
   --module=resources
 + 435088 lib/npn packaging of jetty-distribution is off
 + 435206 Can't add Cookie header on websocket ClientUpgradeRequest
 + 435217 Remove deprecated TagLibConfiguration
 + 435223 High cpu usage in
   FCGIHttpParser.parseContent(ResponseContentParser.java:314).
 + 435338 Incorrect handling of asynchronous content
 + 435412 Make AbstractSession.access() more amenable to customization

jetty-9.2.0.RC0 - 15 May 2014
 + 419972 Support sending forms (application/x-www-form-urlencoded)
 + 420368 Default content types for ContentProviders
 + 428966 Per-request cookie support
 + 430418 Jetty 9.1.3 and Chrome 33 permessage-deflate do not work together
 + 431333 NPE In logging of WebSocket ExtensionConfig
 + 432321 jetty-start / Allow defining extra start directories for common
   configurations
 + 432939 Jetty Client ContentResponse should have methods such as
   getContentType() and getMediaType().
 + 433089 Client should provide Request.accept() method, like JAX-RS 2.0
   Invocation.Builder.accept().
 + 433405 Websocket Session.setMaxIdleTimeout fails with zero
 + 433689 Evict old HttpDestinations from HttpClient
 + 434386 Request Dispatcher extracts args and prevents asyncIO
 + 434395 WebSocket / memory leak, WebSocketSession not cleaned up in abnormal
   closure cases
 + 434447 Able to create a session after a response.sendRedirect
 + 434505 Allow property files on start.jar command line Signed-off-by: Tom
   Zeller<tzeller@dragonacea.biz>
 + 434578 Complete listener not called if redirected to an invalid URI
 + 434679 Log static initialization via jetty-logging.properties fails
   sometimes
 + 434685 WebSocket read/parse does not discard remaining network buffer after
   unrecoverable error case
 + 434715 Avoid call to ServletHolder.getServlet() during handle() iff servlet
   is available and instantiated

jetty-9.2.0.M1 - 08 May 2014
 + 367680 jsp-file with load-on-startup not precompiled
 + 404511 removed deprecated StringMap
 + 409105 Upgrade jetty-osgi build/test to use more recent pax junit test
   framework
 + 424982 improved PID check in jetty.sh
 + 425421 ContainerLifeCycle does not start added beans in started state
 + 428904 Add logging of which webapp has path with uncovered http methods
 + 431094 Consistent handling of utf8 decoding errors
 + 431459 Jetty WebSocket compression extensions fails to handle big messages
   properly
 + 431519 Fixed NetworkTrafficListener
 + 431642 Implement ProxyServlet using Servlet 3.1 async I/O
 + 432145 Pending request is not failed when HttpClient is stopped
 + 432270 Slow requests with response content delimited by EOF fail
 + 432321 jetty-start / Allow defining extra start directories for common
   configurations
 + 432468 Improve command CGI path handling
 + 432473 web.xml declaration order of filters not preserved on calls to init()
 + 432483 make osgi.serviceloader support for
   javax.servlet.ServletContainerInitializer optional (cherry picked from
   commit 31043d25708edbea9ef31948093f4eaf2247919b)
 + 432528 IllegalStateException when using DeferredContentProvider
 + 432777 Async Write Loses Data with HTTPS Server
 + 432901 ensure a single onError callback only in pending and unready states
 + 432993 Improve handling of ProxyTo and Prefix parameters in
   ProxyServlet.Transparent.
 + 433244 Security manager lifecycle cleanup
 + 433262 WebSocket / Advanced close use cases
 + 433365 No such servlet:
   __org.eclipse.jetty.servlet.JspPropertyGroupServlet__
 + 433370 PATCH method does not work with ProxyServlet
 + 433431 Support ServletHandler fall through
 + 433479 Improved resource javadoc
 + 433483 sync log initialize
 + 433512 Jetty throws RuntimeException when webapp compiled with jdk8
   -parameters
 + 433563 Jetty fails to startup on windows - InvalidPathException
 + 433572 default to sending date header
 + 433656 Change to Opcode.ASM5 breaks jetty-osgi
 + 433692 improved buffer resizing
 + 433708 Improve WebAppClassLoader.addClassPath() IllegalStateException
   message
 + 433793 WebSocket / empty protocol list in ServerEndpointConfig.Configurator
   when using non-exact header name
 + 433841 Resource.newResource() declares an exception it does not throw
 + 433849 FileResource string compare fix
 + 433916 HttpChannelOverHttp handles HTTP 1.0 connection reuse incorrectly
 + 434009 Improved javadoc for accessing HttpChannel and HttpConnection
 + 434027 ReadListener.onError() not invoked in case of read failures
 + 434056 Support content consumed asynchronously
 + 434074 Avoid double dispatch by returning false from messageComplete
 + 434077 AnnotatedServerEndpointTest emits strange exception
 + 434247 Redirect loop in FastCGI proxying for HTTPS sites

jetty-8.1.15.v20140411 - 11 April 2014
 + 397167 Remote Access documentation is wrong
 + 419799 complete after exceptions thrown from async error pages
 + 420776 complete error pages after startAsync
 + 421197 fix method comment and ensure close synchronized
 + 422137 Added maxQueued to QueuedThreadPool MBean
 + 424180 improve bad message errors
 + 425038 WebSocketClient leaks file handles when exceptions are thrown from
   open()
 + 425551 Memory Leak in SelectConnector$ConnectTimeout.expired
 + 426658 backport Bug 425930 to jetty-8
 + 427761 allow endpoints to be interrupted
 + 428708 JDBCSessionIdManager when clearing expired sessions failed, jetty
   should still be able to startup
 + 428710 JDBCSession(Id)Manager use 'read committed isolation level'
 + 430968 Use wrapped response with async dispatch
 + 432452 ConnectHandler does not timeout sockets in FIN_WAIT2

jetty-7.6.15.v20140411 - 11 April 2014
 + 422137 Added maxQueued to QueuedThreadPool MBean
 + 425038 WebSocketClient leaks file handles when exceptions are thrown from
   open()
 + 425551 Memory Leak in SelectConnector$ConnectTimeout.expired
 + 432452 ConnectHandler does not timeout sockets in FIN_WAIT2

jetty-9.2.0.M0 - 09 April 2014
 + 419801 Upgrade to asm5 for jdk8
 + 423392 Fix buffer overflow in AsyncGzipFilter
 + 425736 jetty-start / Jetty 9 fails to startup with --exec option if Java
   path contain
 + 426920 jetty-start / BaseHome.listFilesRegex() and .recurseDir() do not
   detect filesystem loops
 + 427188 Re-enable automatic detection of logging-dependencies with
   logging-module
 + 429734 Implemented the HA ProxyProtocol
 + 430341 use apache jsp/jstl for maven plugins
 + 430747 jetty-start / Allow --lib and module [lib] to recursively add jars
 + 430825 jetty-start / use of jetty-jmx.xml prevents configuration of
   ThreadPool in jetty.xml
 + 431279 jetty-start / Unable to start jetty if no properties are defined
 + 431892 DefaultFileLocatorHelper.getBundleInstallLocation fails for equinox
   3.10
 + 432122 ignore frequently failing test
 + 432145 Pending request is not failed when HttpClient is stopped
 + 432270 Slow requests with response content delimited by EOF fail

jetty-9.1.5.v20140505 - 05 May 2014
 + 431459 Jetty WebSocket compression extensions fails to handle big messages
   properly
 + 431519 Fixed NetworkTrafficListener
 + 432145 Pending request is not failed when HttpClient is stopped
 + 432270 Slow requests with response content delimited by EOF fail
 + 432473 web.xml declaration order of filters not preserved on calls to init()
 + 432483 make osgi.serviceloader support for
   javax.servlet.ServletContainerInitializer optional (cherry picked from
   commit 31043d25708edbea9ef31948093f4eaf2247919b)
 + 432528 IllegalStateException when using DeferredContentProvider
 + 432777 Async Write Loses Data with HTTPS Server
 + 432901 ensure a single onError callback only in pending and unready states
 + 432993 Improve handling of ProxyTo and Prefix parameters in
   ProxyServlet.Transparent.
 + 433365 No such servlet:
   __org.eclipse.jetty.servlet.JspPropertyGroupServlet__ (cherry picked from
   commit e2ed934978b958d6fccb28a8a5d04768f7c0432d)
 + 433370 PATCH method does not work with ProxyServlet
 + 433483 sync log initialize
 + 433692 improved buffer resizing
 + 433916 HttpChannelOverHttp handles HTTP 1.0 connection reuse incorrectly
 + 434027 ReadListener.onError() not invoked in case of read failures

jetty-9.1.4.v20140401 - 01 April 2014
 + 414206 Rewrite rules re-encode requestURI
 + 414885 Don't expose JDT classes by default
 + 417022 Access current HttpConnection from Request not ThreadLocal
 + 423619 set Request timestamp on startRequest
 + 423982 removed duplicate UrlResource toString
 + 424107 Jetty should not finish chunked encoding on exception
 + 425991 added qml mime type
 + 426897 improved ContainerLifeCycle javadoc
 + 427185 Add org.objectweb.asm. as serverClass
 + 427204 jetty-start / startup incorrectly requires directory in jetty.base
 + 427368 start.sh fails quietly on command line error
 + 428594 File upload with onMessage and InputStream fails
 + 428595 JSR-356 / ClientContainer does not support SSL
 + 428597 javax-websocket-client-impl and javax-websocket-server-impl jars
   Manifests do not export packages for OSGI
 + 428817 jetty-start / Allow for property to configure deploy manager
   `webapps` directory
 + 429180 Make requestlog filename parameterized
 + 429357 JDBCSessionManager.Session.removeAttribute don't set dirty flag if
   attribute already removed
 + 429409 osgi] jetty.websocket.servlet must import jetty.websocket.server
 + 429487 Runner code cleanups
 + 429616 Use UTF-8 encoding for XML
 + 429779 masked zero length websocket frame gives NullPointerException during
   streaming read
 + 430088 OnMessage*Callable decoding of streaming binary or text is not thread
   safe
 + 430242 added SharedBlockingCallback to support threadsafe blocking
 + 430273 Cancel async timeout breaks volatile link to avoid race with slow
   expire
 + 430341 add apache jsp and jstl optional modules
 + 430490 Added JETTY_SHELL 426738 Fixed JETTY_HOME comments
 + 430649 test form encoding
 + 430654 closing client connections can hang worker threads
 + 430808 OutputStreamContentProvider violates OutputStream contract
 + 430822 jetty-start / make soLingerTime configurable via property
 + 430823 jetty-start / make NeedClientAuth (ssl) configurable via property
 + 430824 jetty-start / use of jetty-logging.xml prevents configuration of
   ThreadPool in jetty.xml
 + 431103 Complete listener not called if request times out before processing
   exchange.
 + 431592 do not resolved forwarded-for address

jetty-9.1.3.v20140225 - 25 February 2014
 + 373952 Ensure MongoSessionManager un/binds session attributes on refresh
   only if necessary
 + 424899 Initialize GzipHandler mimeTypes
 + 426490 HttpServletResponse.setBufferSize(0) results in tight loop (100% cpu
   hog)
 + 427700 Outgoing extensions that create multiple frames should flush them in
   order and atomically.
 + 427738 fixed XSS in async-rest demo
 + 428157 Methods of anonymous inner classes can't be called via xml
 + 428232 Rework batch mode / buffering in websocket
 + 428238 Test HEAD request with async IO
 + 428266 HttpRequest mangles URI query string
 + 428383 limit white space between requests
 + 428418 JettyStopMojo prints some messages on System.err
 + 428435 Large streaming message fails in MessageWriter
 + 428660 Delay closing async HttpOutput until after UNREADY->READY
 + 428710 JDBCSession(Id)Manager use read committed isolation level
 + 428859 Do not auto initialise jsr356 websocket if no annotations or
   EndPoints discovered

jetty-9.1.2.v20140210 - 10 February 2014
 + 408167 Complex object as session attribute not necessarily persisted
 + 423421 remove org.slf4j and org.ow2.asm from jetty-all artifact
 + 424171 Old javax.activation jar interferes with email sending
 + 424562 JDBCSessionManager.setNodeIdInSessionId(true) does not work
 + 425275 
   org.eclipse.jetty.osgi.annotations.AnnotationConfiguration.BundleParserTask.getStatistic()
   returns null when debug is enabled.
 + 425638 Fixed monitor module/xml typos
 + 425696 start.jar --add-to-start={module} results in error
 + 425703 Review [Queued]HttpInput
 + 425837 Upgrade to jstl 1.2.2
 + 425930 JDBC Session Manager constantly reloading session if save intervall
   expired once
 + 425998 JDBCSessionIdManager fails to create maxinterval column
 + 426250 jetty-all should be deployed on release
 + 426358 NPE generating temp dir name if no resourceBase or war
 + 426481 fix < java 1.7.0_10 npn files
 + 426739 Response with Connection: keep-alive truncated
 + 426750 isReady() returns true at EOF
 + 426870 HTTP 1.0 Request with Connection: keep-alive and response content
   hangs.
 + 427068 ServletContext.getClassLoader should only check privileges if a
   SecurityManager exists
 + 427128 Cookies are not sent to the server
 + 427245 StackOverflowError when session cannot be de-idled from disk
 + 427254 Cookies are not sent to the client
 + 427512 ReadPendingException in case of HTTP Proxy tunnelling
 + 427570 externalize common http config to start.ini
 + 427572 Default number of acceptors too big
 + 427587 MessageInputStream must copy the payload
 + 427588 WebSocket Parser leaks ByteBuffers
 + 427690 Remove Mux Extension and related support
 + 427699 WebSocket upgrade response sends Sec-WebSocket-Protocol twice

jetty-9.1.1.v20140108 - 08 January 2014
 + 408912 JDBCSessionIdManager should allow configuration of schema
 + 410750 NPE Protection in Mongo save session
 + 417202 Start / command line arguments with ${variable} should be expanded
 + 418622 WebSocket / When rejecting old WebSocket protocols, log client
   details
 + 418769 Allow resourceBases in run-forked Mojo
 + 418888 Added strict mode to HttpGenerator
 + 419309 encode alias URIs from File.toURI
 + 419911 Empty chunk causes ArrayIndexOutOfBoundsException in
   InputStreamResponseListener.
 + 421189 WebSocket / AbstractExtension's WebSocketPolicy is not
   Session-specific
 + 421314 Websocket / Connect attempt with Chrome 32+ fails with "Some
   extension already uses the compress bit"
 + 421697 IteratingCallback improvements
 + 421775 CookiePatternRule only sets cookie if not set already
 + 421794 Iterator from InputStreamProvider is not implemented properly
 + 421795 ContentProvider should have a method to release resources
 + 422192 ClientContainer.getOpenSessions() always returns null
 + 422264 OutputStreamContentProvider does not work with Basic Authentication
 + 422308 Change all session/sessionid managers to use shared Scheduler
 + 422386 Comma-separated <param-value>s not trimmed in GzipFilter
 + 422388 Test for GzipFilter apply to resources with charset appended to the
   MIME type
 + 422398 moved jmx remote config to jmx-remote.mod
 + 422427 improved TestConnection
 + 422703 Support reentrant HttpChannel and HttpConnection
 + 422723 Dispatch failed callbacks to avoid blocking selector
 + 422734 messages per second in ConnectorStatistics
 + 422807 fragment large written byte arrays to protect from JVM OOM bug
 + 423005 reuse gzipfilter buffers
 + 423048 Receiving a PING while sending a message kills the connection
 + 423060 Allow ${jetty.base}/work
 + 423118 ServletUpgradeRequest.getUserPrincipal() does not work
 + 423185 Update permessage-deflate for finalized spec
 + 423255 MBeans of SessionIdManager can leak memory on redeploy
 + 423361 Ensure ServletContainerInitializers called before injecting Listeners
 + 423373 Correct namespace use for JEE7 Schemas
 + 423392 GzipFilter without wrapping or blocking
 + 423395 Ensure @WebListeners are injected
 + 423397 Jetty server does not run on Linux server startup because of  a bug
   in jetty.sh script.
 + 423476 WebSocket / JSR / @OnMessage(maxMessageSize=20000000) not properly
   supported
 + 423556 HttpSessionIdListener should be resource injectable
 + 423646 WebSocket / JSR / WebSocketContainer (Client) should have its
   LifeCycle stop on standalone use
 + 423692 use UrlEncoded.ENCODING for merging forwarded query strings
 + 423695 <HT> Horizontal-tab used as HTTP Header Field separator unsupported
 + 423724 WebSocket / Rename MessageAppender.appendMessage to .appendFrame
 + 423739 Start checks module files
 + 423804 WebSocket / JSR improper use of
   ServerEndpointConfig.Configurator.getNegotiatedSubprotocol()
 + 423875 Update jetty-distro build to use jetty-toolchain jetty-schemas 3.1.M0
 + 423915 WebSocket / Active connection from IOS that goes into airplane mode
   not disconnected on server side
 + 423926 Remove code duplication in class IdleTimeout
 + 423930 SPDY streams are leaked
 + 423948 Cleanup and consolidate testing utilities in WebSocket
 + 424014 PathContentProvider does not close its internal SeekableByteChannel
 + 424043 IteratingCallback Idle race
 + 424051 Using --list-config can result in NPE
 + 424168 Module [ext] should load libraries recursively from lib/ext/
 + 424180 extensible bad message content
 + 424183 Start does not find LIB (Classpath) when on non-English locale
 + 424284 Identify conflicts in logging when error "Multiple servlets map to
   {pathspec}" occurs
 + 424303 @ServletSecurity not applied on non load-on-startup servlets
 + 424307 obfuscate unicode
 + 424380 Augment class / Jar scanning timing log events
 + 424390 Allow enabling modules via regex
 + 424398 Servlet load-on-startup ordering is not obeyed
 + 424497 Allow concurrent async sends
 + 424498 made bytebufferendpoint threadsafe
 + 424588 org.eclipse.jetty.ant.AntWebInfConfiguration does not add
   WEB-INF/classes for annotation scanning
 + 424598 Module [npn] downloads wrong npn jar
 + 424651 org.eclipse.jetty.spdy.Flusher use of non-growable ArrayQueue yield
   java.lang.IllegalStateException: Full.
 + 424682 Session cannot be deserialized with form authentication
 + 424706 The setMaxIdleTimeout of javax.websocket.Session does not take any
   affect
 + 424734 WebSocket / Expose Locale information from ServletUpgradeRequest
 + 424735 WebSocket / Make ServletUpgradeRequest expose its HttpServletRequest
 + 424743 Verify abort behavior in case the total timeout expires before the
   connect timeout.
 + 424762 ShutdownHandler hardcodes "127.0.0.1" and cannot be used with IPv6
 + 424847 Deadlock in deflate-frame (webkit binary)
 + 424863 IllegalStateException "Unable to find decoder for type
   <javax.websocket.PongMessage>"
 + 425038 WebSocketClient leaks file handles when exceptions are thrown from
   open()
 + 425043 Track whether pools are used correctly
 + 425049 add json mime mapping to mime.properties

jetty-9.1.0.v20131115 - 15 November 2013
 + 397167 Remote Access documentation is wrong
 + 416477 QueuedThreadPool does not reuse interrupted threads
 + 420776 complete error pages after startAsync
 + 421362 When using the jetty.osgi.boot ContextHandler service feature the
   wrong ContextHandler can be undeployed

jetty-9.1.0.RC2 - 07 November 2013
 + 410656 WebSocketSession.suspend() hardcoded to return null
 + 417223 removed deprecated ThreadPool.dispatch
 + 418741 Threadlocal cookie buffer in response
 + 420359 fixed thread warnings
 + 420572 IOTest explicitly uses 127.0.0.1
 + 420692 set soTimeout to try to avoid hang
 + 420844 Connection:close on exceptional errors
 + 420930 Use Charset to specify character encoding
 + 421197 synchronize gzip output finish
 + 421198 onComplete never call onComplete in BufferingResponseListener in 9.1

jetty-9.0.7.v20131107 - 07 November 2013
 + 407716 fixed logs
 + 416597 Allow classes and jars on the webappcontext extraclasspath to be
   scanned for annotations by jetty-maven-plugin
 + 418636 Name anonymous filter and holders with classname-hashcode
 + 418732 Add whiteListByPath mode to IPAccessHandler
 + 418767 run-forked goal ingores test scope dependencies with
   useTestScope=true
 + 418792 Session getProtocolVersion always returns null
 + 418892 SSL session caching so unreliable it effectively does not work
 + 419309 Added symlink checker to test webapp
 + 419333 treat // as an alias in path
 + 419344 NPNServerConnection does not close the EndPoint if it reads -1
 + 419350 Do not borrow space from passed arrays
 + 419655 AnnotationParser throws NullPointerException when scanning files from
   jar:file urls
 + 419687 HttpClient's query parameters must be case sensitive
 + 419799 Async timeout dispatches to error page
 + 419814 Annotation properties maxMessageSize and inputBufferSize don't work
 + 419846 JDBCSessionManager doesn't determine dirty state correctly
 + 419901 Client always adds extra user-agent header
 + 419937 Request isSecure cleared on recycle
 + 419950 Provide constructor for StringContentProvider that takes Charset
 + 419964 InputStreamContentProvider does not close provided InputStream
 + 420033 AsyncContext.onTimeout exceptions passed to onError
 + 420039 BufferingResponseListener continues processing after aborting
   request.
 + 420048 DefaultServlet alias checks configured resourceBase
 + 420142 reimplemented graceful shutdown
 + 420362 Response/request listeners called too many times
 + 420374 Call super.close() in a finally block
 + 420530 AbstractLoginModule never fails a login
 + 420572 IOTest explicitly uses 127.0.0.1
 + 420776 complete error pages after startAsync
 + 420844 Connection:close on exceptional errors
 + 420930 Use Charset to specify character encoding
 + 421197 synchronize gzip output finish

jetty-8.1.14.v20131031 - 31 October 2013
 + 417772 fixed low resources idle timeout
 + 418636 Name anonymous filter and holders with classname-hashcode
 + 419432 Allow to override the SslContextFactory on a per-destination basis
 + 420048 DefaultServlet alias checks configured resourceBase
 + 420530 AbstractLoginModule never fails a login

jetty-7.6.14.v20131031 - 31 October 2013
 + 417772 fixed low resources idle timeout
 + 418636 Name anonymous filter and holders with classname-hashcode
 + 419432 Allow to override the SslContextFactory on a per-destination basis
 + 420048 DefaultServlet alias checks configured resourceBase
 + 420530 AbstractLoginModule never fails a login

jetty-9.1.0.RC1 - 31 October 2013
 + 294531 Unpacking webapp twice to the same directory name causes problems
   with updated jars in WEB-INF/lib
 + 397049 Cannot Provide Custom Credential to JDBCLoginService
 + 403591 improve the Blocking Q implementation
 + 407716 fixed logs
 + 410840 Change SSLSession.getPeerCertificateChain() to
   SSLSession.getPeerCertificates().
 + 415118 WebAppClassLoader.getResource(name) should strip .class from name
 + 415609 spdy replace SessionInvoker with IteratingCallback. Introduce Flusher
   class to separate queuing/flushing logic from StandardSession
 + 416300 Order ServletContainerInitializer callbacks
 + 416597 Allow classes and jars on the webappcontext extraclasspath to be
   scanned for annotations by jetty-maven-plugin
 + 417356 Add SOCKS support to jetty client
 + 417932 resources.mod should make ${jetty.base}/resources/ directory
 + 417933 logging.mod ini template should include commented log.class settings
 + 418212 org.eclipse.jetty.spdy.server.http.SSLExternalServerTest hangs
 + 418441 Use of OPTIONS= in Jetty 9.1 should display WARNING message
 + 418596 Faults in JARs during class scanning should report the jar that
   caused the problem
 + 418603 cannot specify a custom ServerEndpointConfig.Configurator
 + 418625 WebSocket / Jsr RemoteEndpoint.sendObject(java.nio.HeapByteBuffer)
   doesn't find encoder
 + 418632 WebSocket / Jsr annotated @OnMessage with InputStream fails to be
   called
 + 418636 Name anonymous filter and holders with classname-hashcode
 + 418732 Add whiteListByPath mode to IPAccessHandler
 + 418767 run-forked goal ingores test scope dependencies with
   useTestScope=true
 + 418792 Session getProtocolVersion always returns null
 + 418892 SSL session caching so unreliable it effectively does not work
 + 418922 Missing parameterization of etc/jetty-xinetd.xml
 + 418923 Missing parameterization of etc/jetty-proxy.xml
 + 419146 Parameterize etc/jetty-requestlog.xml values
 + 419309 Added symlink checker to test webapp
 + 419330 Allow access to setters on jetty-jspc-maven-plugin
 + 419333 treat // as an alias in path
 + 419344 NPNServerConnection does not close the EndPoint if it reads -1
 + 419350 Do not borrow space from passed arrays
 + 419655 AnnotationParser throws NullPointerException when scanning files from
   jar:file urls
 + 419687 HttpClient's query parameters must be case sensitive
 + 419799 Async timeout dispatches to error page
 + 419814 Annotation properties maxMessageSize and inputBufferSize don't work
 + 419846 JDBCSessionManager doesn't determine dirty state correctly
 + 419899 Do not wrap SSL Exception as EoFException
 + 419901 Client always adds extra user-agent header
 + 419904 Data corruption on proxy PUT requests
 + 419914 QueuedThreadPool uses nanoTime
 + 419937 Request isSecure cleared on recycle
 + 419950 Provide constructor for StringContentProvider that takes Charset
 + 419964 InputStreamContentProvider does not close provided InputStream
 + 420012 Improve ProxyServlet.Transparent configuration in case prefix="/"
 + 420033 AsyncContext.onTimeout exceptions passed to onError
 + 420034 Removed threads/timers from Date caching
 + 420039 BufferingResponseListener continues processing after aborting
   request.
 + 420048 DefaultServlet alias checks configured resourceBase
 + 420103 Split out jmx-remote module from existing jmx module
 + 420142 reimplemented graceful shutdown
 + 420362 Response/request listeners called too many times
 + 420364 Bad synchronization in HttpConversation
 + 420374 Call super.close() in a finally block
 + 420530 AbstractLoginModule never fails a login
 + 420687 XML errors in jetty-plus/src/test/resources/web-fragment-*.xml
 + 420776 complete error pages after startAsync

jetty-9.1.0.RC0 - 30 September 2013
 + 412469 make module for jetty-jaspi
 + 416453 Add comments to embedded SplitFileServer example
 + 416577 enhanced shutdown handler to send shutdown at startup
 + 416674 run all jetty-ant tests on random ports
 + 416940 avoid download of spring-beans.dtd
 + 417152 WebSocket / Do all setup in websocket specific
   ServletContainerInitializer
 + 417239 re-implemented Request.getContentRead()
 + 417284 Precompiled regex in HttpField
 + 417289 SPDY replace use of direct buffers with indirect buffers or make it
   configurable
 + 417340 Upgrade JDT compiler to one that supports source/target of Java 1.7
 + 417382 Upgrade to asm 4.1 and refactor annotation parsing
 + 417475 Do not null context Trie during dynamic deploy
 + 417490 WebSocket / @PathParam annotated parameters are null when the servlet
   mapping uses a wildcard
 + 417561 Refactor annotation related code: change log messages
 + 417574 Setting options with _JAVA_OPTIONS breaks run-forked with
   <waitForChild>true</waitForChild>
 + 417831 Remove jetty-logging.properties from distro/resources
 + 417938 Startup / Sort properties presented in --list-config alphabetically
 + 418014 Handle NTFS canonical exceptions during alias check
 + 418068 WebSocketClient has lazy or injected Executor
 + 418212 org.eclipse.jetty.spdy.server.http.SSLExternalServerTest hangs
 + 418227 Null cookie value test

jetty-9.0.6.v20130930 - 30 September 2013
 + 411069 better set compiler defaults to 1.7, including webdefault.xml for jsp
 + 411934 War overlay configuration assumes src/main/webapp exists
 + 413484 setAttribute in nosql session management better handles _dirty status
 + 413684 deprecated unsafe alias checkers
 + 413737 hide stacktrace in ReferrerPushStrategyTest
 + 414431 Avoid debug NPE race
 + 414898 Only upgrade v0 to v1 cookies on dquote , ; backslash space and tab
   in the value
 + 415192 <jsp-file> maps to JspPropertyGroupServlet instead of JspServlet
 + 415194 Deployer gives management of context to context collection
 + 415302 
 + 415330 Avoid multiple callbacks at EOF
 + 415401 Add initalizeDefaults call to SpringConfigurationProcessor
 + 415548 migrate ProxyHTTPToSPDYTest to use HttpClient to avoid intermittent
   NPE part 2
 + 415605 fix status code logging for async requests
 + 415999 Fix some of FindBugs warnings
 + 416015 Handle null Accept-Language and other headers
 + 416096 DefaultServlet leaves open file descriptors with file sizes greater
   than response buffer
 + 416102 Clean up of async sendContent process
 + 416103 Added AllowSymLinkAliasChecker.java
 + 416251 ProxyHTTPToSPDYConnection now sends a 502 to the client if it
   receives a rst frame from the upstream spdy server
 + 416266 HttpServletResponse.encodeURL() encodes on first request when only
   SessionTrackingMode.COOKIE is used
 + 416314 jetty async client wrong behaviour for HEAD Method + Redirect
 + 416321 handle failure during blocked committing write
 + 416453 Add comments to embedded SplitFileServer example
 + 416477 Improved consumeAll error handling
 + 416568 Simplified servlet exception logging
 + 416577 enhanced shutdown handler to send shutdown at startup
 + 416585 WebInfConfiguration examines webapp classloader first instead of its
   parent when looking for container jars
 + 416597 Allow classes and jars on the webappcontext extraclasspath to be
   scanned for annotations
 + 416663 Content-length set by resourcehandler
 + 416674 run all jetty-ant tests on random ports
 + 416679 Change warning to debug if no transaction manager present
 + 416787 StringIndexOutOfBounds with a pathMap of ""
 + 416940 avoid download of spring-beans.dtd
 + 416990 JMX names statically unique
 + 417110 Demo / html body end tag missing in authfail.html
 + 417225 added Container.addEventListener method
 + 417260 Protected targets matched as true URI path segments
 + 417289 SPDY replace use of direct buffers with indirect buffers or make it
   configurable
 + 417475 Do not null context Trie during dynamic deploy
 + 417574 Setting options with _JAVA_OPTIONS breaks run-forked with
   <waitForChild>true</waitForChild>
 + 417831 Remove jetty-logging.properties from distro/resources
 + 418014 Handle NTFS canonical exceptions during alias check
 + 418212 org.eclipse.jetty.spdy.server.http.SSLExternalServerTest hangs
 + 418227 Null cookie value test

jetty-9.1.0.M0 - 16 September 2013
 + 393473 Add support for JSR-356 (javax.websocket) draft
 + 395444 Websockets not working with Chrome (deflate problem)
 + 396562 Add an implementation of RequestLog that supports Slf4j
 + 398467 Servlet 3.1 Non Blocking IO
 + 402984 WebSocket Upgrade must honor case insensitive header fields in
   upgrade request
 + 403280 Update to javax.el 2.2.4
 + 403380 Introduce WebSocketTimeoutException to differentiate between EOF on
   write and Timeout
 + 403510 HttpSession maxInactiveInterval is not serialized in HashSession
 + 403591 do not use the ConcurrentArrayBlockingQueue for thread pool, selector
   and async request log
 + 403817 Use of WebSocket Session.close() results in invalid status code
 + 405188 HTTP 1.0 with GET returns internal IP address
 + 405422 Implement servlet3.1 spec sections 4.4.3 and 8.1.4 for new
   HttpSessionIdListener class
 + 405432 Check implementation of section 13.4.1 @ServletSecurity for
   @HttpConstraint and HttpMethodConstraint clarifications
 + 405435 Implement servlet3.1 section 13.6.3 for 303 redirects for Form auth
 + 405437 Implement section 13.8.4 Uncovered HTTP methods
 + 405525 Throw IllegalArgumentException if filter or servlet name is null or
   empty string in ServletContext.addXXX() methods
 + 405526 Deployment must fail if more than 1 servlet maps to same url pattern
 + 405531 Implement Part.getSubmittedFileName()
 + 405533 Implement special role ** for security constraints
 + 405535 Implement Request.isUserInRole(role) check security-role-refs
   defaulting to security-role if no matching ref
 + 405944 Check annotation and resource injection is supported for
   AsyncListener
 + 406759 supressed stacktrace in ReferrerPushStrategyTest
 + 407708 HttpUpgradeHandler must support injection
 + 408782 Transparent Proxy - rewrite URL is ignoring query strings
 + 408904 Enhance CommandlineBuilder to not escape strings inside single quotes
 + 409403 fix IllegalStateException when SPDY is used and the response is
   written through BufferUtil.writeTo byte by byte
 + 409796 fix and cleanup ReferrerPushStrategy. There's more work to do here so
   it remains @Ignore for now
 + 409953 return buffer.slice() instead of buffer.asReadOnlyBuffer() in
   ResourceCache to avoid using inefficent path in BufferUtil.writeTo
 + 410083 Jetty clients submits incomplete URL to proxy
 + 410098 inject accept-encoding header for all http requests through SPDY as
   SPDY clients MUST support spdy. Also remove two new tests that have been to
   implementation agnostic and not needed anymore due to recent code changes
 + 410246 HttpClient with proxy does not tunnel HTTPS requests
 + 410341 suppress stacktraces that happen during test setup shutdown after
   successful test run
 + 410800 Make RewritePatternRule queryString aware
 + 411069 better set compiler defaults to 1.7, including webdefault.xml for jsp
 + 411934 War overlay configuration assumes src/main/webapp exists
 + 412205 SSL handshake failure leads to unresponsive UpgradeConnection
 + 412418 HttpTransportOverSPDY fix race condition while sending push streams
   that could cause push data not to be sent. Fixes intermittent test issues in
   ReferrerPushStrategyTest
 + 412729 SPDYClient needs a Promise-based connect() method
 + 412829 Allow any mappings from web-default.xml to be overridden by web.xml
 + 412830 Error Page match ServletException then root cause
 + 412840 remove Future in SPDYClient.connect() and return Session instead in
   blocking version
 + 412934 Ignore any re-definition of an init-param within a descriptor
 + 412935 setLocale is not an explicit set of character encoding
 + 412940 minor threadsafe fixes
 + 413018 ServletContext.addListener() should throw IllegalArgumentException if
   arg is not correct type of listener
 + 413020 Second call to HttpSession.invalidate() should throw exception
 + 413019 HttpSession.getCreateTime() should throw exception after session is
   invalidated
 + 413291 Avoid SPDY double dispatch
 + 413387 onResponseHeaders is not called multiple times when multiple
   redirects occur.
 + 413484 setAttribute in nosql session management better handles _dirty status
 + 413531 Introduce pluggable transports for HttpClient
 + 413684 deprecated unsafe alias checkers
 + 413737 hide stacktrace in ReferrerPushStrategyTest
 + 413901 isAsyncStarted remains true while original request is dispatched
 + 414167 WebSocket handshake upgrade from FireFox fails due to keep-alive
 + 414431 Avoid debug NPE race
 + 414635 Modular start.d and jetty.base property
 + 414640 HTTP header value encoding
 + 414725 Annotation Scanning should exclude webapp basedir from path
   validation checks
 + 414731 Request.getCookies() should return null if there are no cookies
 + 414740 Removed the parent peeking Loader
 + 414891 Errors thrown by ReadListener and WriteListener not handled
   correctly.
 + 414898 Only upgrade v0 to v1 cookies on dquote , ; backslash space and tab
   in the value
 + 414913 WebSocket / Performance - reduce ByteBuffer allocation/copying during
   generation/writing
 + 414923 CompactPathRule needs to also compact the uri
 + 415047 Create URIs lazily in HttpClient
 + 415062 SelectorManager wakeup optimisation
 + 415131 Avoid autoboxing on debug
 + 415192 <jsp-file> maps to JspPropertyGroupServlet instead of JspServlet
 + 415194 Deployer gives management of context to context collection
 + 415302 
 + 415314 Jetty should not commit response on output if <
   Response.setBufferSize() bytes are written
 + 415330 Avoid multiple callbacks at EOF
 + 415401 WebAppProvider: override XmlConfiguration.initializeDefaults
 + 415548 migrate ProxyHTTPToSPDYTest to use HttpClient to avoid intermittent
   NPE part 2
 + 415605 fix status code logging for async requests
 + 415641 Remove remaining calls to deprecated HttpTranspoert.send
 + 415656 SPDY - add IdleTimeout per Stream functionality
 + 415744 Reduce Future usage in websocket
 + 415745 Include followed by forward using a PrintWriter incurs unnecessary
   delay
 + 415780 fix StreamAlreadyCommittedException in spdy build
 + 415825 fix stop support in modular start setup
 + 415826 modules initialised with --add-to-start and --add-to-startd
 + 415827 jetty-start / update --help text for new command line options
 + 415830 jetty-start / add more TestUseCases for home + base + modules
   configurations
 + 415831 rename ini keyword from MODULES= to --module=
 + 415832 jetty-start / fix ClassNotFound exception when starting from empty
   base directory
 + 415839 jetty-start / warning about need for --exec given when not needed by
   default configuration
 + 415899 jetty-start / add --lib=<cp> capability from Jetty 7/8
 + 415913 support bootlib and download in modules
 + 415999 Fix some of FindBugs warnings
 + 416015 Handle null Accept-Language and other headers
 + 416026 improve error handlig in SPDY parsers
 + 416096 DefaultServlet leaves open file descriptors with file sizes greater
   than response buffer
 + 416102 Clean up of async sendContent process
 + 416103 Added AllowSymLinkAliasChecker.java
 + 416143 mod file format uses [type]
 + 416242 respect persistence headers in ProxyHTTPSPDYConnection
 + 416251 ProxyHTTPToSPDYConnection now sends a 502 to the client if it
   receives a rst frame from the upstream spdy server
 + 416266 HttpServletResponse.encodeURL() encodes on first request when only
   SessionTrackingMode.COOKIE is used
 + 416314 jetty async client wrong behaviour for HEAD Method + Redirect
 + 416321 handle failure during blocked committing write
 + 416477 Improved consumeAll error handling
 + 416568 Simplified servlet exception logging
 + 416585 WebInfConfiguration examines webapp classloader first instead of its
   parent when looking for container jars
 + 416597 Allow classes and jars on the webappcontext extraclasspath to be
   scanned for annotations
 + 416663 Content-length set by resourcehandler
 + 416674 run all jetty-ant tests on random ports
 + 416679 Change warning to debug if no transaction manager present
 + 416680 remove uncovered constraint warning
 + 416681 Remove unnecessary security constraints in test-jetty-webapp
 + 416763 WebSocket / Jsr Session.getPathParameters() is empty
 + 416764 WebSocket / Jsr Session.getRequestURI() is missing scheme + host +
   port + query parameters
 + 416787 StringIndexOutOfBounds with a pathMap of ""
 + 416812 Don't start WebSocketClient for every context
 + 416990 JMX names statically unique
 + 417022 Request attribute access to Server,HttpChannel & HttpConnection
 + 417023 Add Default404Servlet if no default servlet set
 + 417108 demo-base uses HTTPS
 + 417109 Demo / Jaas test fails to find etc/login.conf
 + 417110 Demo / html body end tag missing in authfail.html
 + 417111 Demo / login with admin/admin fails
 + 417133 WebSocket / deflate-frame should accumulate decompress byte buffers
   properly
 + 417134 WebSocket / Jsr
   ServerEndpointConfig.Configurator.getNegotiatedExtensions() is never used
 + 417225 added Container.addEventListener method
 + 417260 Protected targets matched as true URI path segments

jetty-8.1.13.v20130916 - 16 September 2013
 + 412629 PropertyFileLoginModule doesn't cache user configuration file even
   for refreshInterval=0
 + 413484 setAttribute in nosql session management better handles _dirty status
 + 413684 deprecated unsafe alias checkers
 + 414235 RequestLogHandler configured on a context fails to handle forwarded
   requests
 + 414393 StringIndexOutofBoundsException with > 8k multipart content without
   CR or LF
 + 414431 Avoid debug NPE race
 + 414507 Ensure AnnotationParser ignores parent dir hierarchy when checking
   for hidden dirnames
 + 414652 WebSocket's sendMessage() may hang on congested connections
 + 415192 <jsp-file> maps to JspPropertyGroupServlet instead of JspServlet
 + 415401 Add XmlConfiguration.initializeDefaults that allows to set default
   values for any XmlConfiguration that may be overridden in the config file
 + 416266 HttpServletResponse.encodeURL() encodes on first request when only
   SessionTrackingMode.COOKIE is used
 + 416585 WebInfConfiguration examines webapp classloader first instead of its
   parent when looking for container jars
 + 416787 StringIndexOutOfBounds with a pathMap of ""
 + 416990 JMX names statically unique

jetty-7.6.13.v20130916 - 16 September 2013
 + 412629 PropertyFileLoginModule doesn't cache user configuration file even
   for refreshInterval=0
 + 413484 setAttribute in nosql session management better handles _dirty status
 + 413684 deprecated unsafe alias checkers
 + 414235 RequestLogHandler configured on a context fails to handle forwarded
   requests
 + 414393 StringIndexOutofBoundsException with > 8k multipart content without
   CR or LF
 + 414431 Avoid debug NPE race
 + 414507 Ensure AnnotationParser ignores parent dir hierarchy when checking
   for hidden dirnames
 + 414652 WebSocket's sendMessage() may hang on congested connections
 + 415192 <jsp-file> maps to JspPropertyGroupServlet instead of JspServlet
 + 415401 Add XmlConfiguration.initializeDefaults that allows to set default
   values for any XmlConfiguration that may be overridden in the config file
 + 416585 WebInfConfiguration examines webapp classloader first instead of its
   parent when looking for container jars
 + 416990 JMX names statically unique

jetty-9.0.5.v20130815 - 15 August 2013
 + 414898 Only upgrade v0 to v1 cookies on dquote , ; backslash space and tab
   in the value
 + 404468 Ported jetty-http-spi to Jetty-9
 + 405424 add X-Powered-By and Server header to SPDY
 + 405535 implement Request.isUserInRole(role) check security-role-refs
   defaulting to security-role if no matching ref
 + 408235 SPDYtoHTTP proxy fix: remove hop headers from upstream server
 + 409028 Jetty HttpClient does not work with proxy CONNECT method
 + 409282 fix intermittently failing MaxConcurrentStreamTest
 + 409845 add test that makes sure that DataFrameGenerator correctly prepends
   the header information
 + 410498 ignore type of exception in
   GoAwayTest.testDataNotProcessedAfterGoAway
 + 410668 HTTP client should support the PATCH method
 + 410800 Make RewritePatternRule queryString aware
 + 410805 StandardSession: remove all frameBytes for a given stream from queue
   if the stream is reset
 + 411216 RequestLogHandler handles async completion
 + 411458 MultiPartFilter getParameterMap doesn't preserve multivalued
   parameters 411459  MultiPartFilter.Wrapper getParameter should use charset
   encoding of part
 + 411538 Use Replacement character for bad parameter % encodings
 + 411545 SslConnection.DecryptedEndpoint.fill() sometimes misses a few network
   bytes
 + 411755 MultiPartInputStreamParser fails on base64 encoded content
 + 411844 ArrayIndexOutOfBoundsException on wild URL
 + 411909 GzipFilter flushbuffer() results in erroneous finish() call
 + 412234 fix bug where NetworkTrafficSelectChannelEndpoint counted bytes wrong
   on incomplete writes
 + 412318 HttpChannel fix multiple calls to _transport.completed() if handle()
   is called multiple times while the channel is COMPLETED
 + 412418 HttpTransportOverSPDY fix race condition while sending push streams
   that could cause push data not to be sent. Fixes intermittent test issues in
   ReferrerPushStrategyTest
 + 412442 Avoid connection timeout after FIN-FIN close
 + 412466 Improved search for unset JETTY_HOME
 + 412608 EOF Chunk not sent on inputstream static content
 + 412629 PropertyFileLoginModule doesn't cache user configuration file even
   for refreshInterval=0
 + 412637 ShutdownMonitorThread already started
 + 412712 HttpClient does not send the terminal chunk after partial writes
 + 412713 add dumpOnStart configuration to jetty-maven-plugin
 + 412750 HttpClient close expired connections fix
 + 412814 HttpClient calling CompleteListener.onComplete() twice
 + 412846 jetty Http Client Connection through Proxy is failing with Timeout
 + 412938 Request.setCharacterEncoding now throws UnsupportedEncodingException
   instead of UnsupportedCharsetException
 + 413034 Multiple webapps redeploy returns NamingException with AppDynamics
   javaagent
 + 413066 accept lower case method: head
 + 413108 HttpClient hardcodes dispatchIO=false when using SSL
 + 413113 Inconsistent Request.getURI() when adding parameters via
   Request.param().
 + 413154 ContextHandlerCollection defers virtual host handling to
   ContextHandler
 + 413155 HttpTransportOverSPDY remove constructor argument for version and get
   version from stream.getSession instead
 + 413371 Default JSON.Converters for List and Set
 + 413372 JSON Enum uses name rather than toString()
 + 413393 better logging of bad URLs in Resources
 + 413486 SessionCookieConfig setters should throw IllegalStateException if
   called after context started
 + 413568 Made AJP worker name generic
 + 413684 Trailing slash shows JSP source
 + 413901 isAsyncStarted remains true while original request is dispatched
 + 414085 Add jetty-continuations to plugin dependencies
 + 414101 Do not escape special characters in cookies
 + 414235 RequestLogHandler configured on a context fails to handle forwarded
   requests
 + 414393 StringIndexOutofBoundsException with > 8k multipart content without
   CR or LF
 + 414449 Added HttpParser strict mode for case sensitivity
 + 414507 Ensure AnnotationParser ignores parent dir hierarchy when checking
   for hidden dirnames
 + 414625 final static version fields
 + 414640 HTTP header value encoding
 + 414652 WebSocket's sendMessage() may hang on congested connections
 + 414727 Ensure asynchronously flushed resources are closed
 + 414763 Added org.eclipse.jetty.util.log.stderr.ESCAPE option
 + 414833 HttpSessionListener.destroy must be invoked in reverse order
 + 414840 Request.login() throws NPE if username is null
 + 414951 QueuedThreadPool fix constructor that missed to pass the idleTimeout
 + 414972 HttpClient may read bytes with pre-tunnelled connection

jetty-9.0.4.v20130625 - 25 June 2013
 + 396706 CGI support parameters
 + 397051 Make JDBCLoginService data members protected to facilitate
   subclassing
 + 397193 MongoSessionManager refresh updates last access time
 + 398467 Servlet 3.1 Non Blocking IO
 + 400503 WebSocket - squelch legitimate Exceptions during testing to avoid
   false positives
 + 401027 javadoc JMX annotations
 + 404508 enable overlay deployer
 + 405188 HTTP 1.0 with GET returns internal IP address
 + 405313 Websocket client SSL hostname verification is broken, always defaults
   to raw IP as String
 + 406759 supressed stacktrace in ReferrerPushStrategyTest
 + 406923 Accept CRLF or LF but not CR as line termination
 + 407246 Test harness checked results in callbacks ignored
 + 407325 Test Failure:
   org.eclipse.jetty.servlets.EventSourceServletTest.testEncoding
 + 407326 Test Failure:
   org.eclipse.jetty.client.HttpClientStreamTest.testInputStreamResponseListenerFailedBeforeResponse[0].
 + 407342 ReloadedSessionMissingClassTest uses class compiled with jdk7
 + 407386 Cookies not copied in ServletWebSocketRequest
 + 407469 Method parameters for @OnWebSocketError should support Throwable
 + 407470 Javadoc for @OnWebSocketFrame incorrectly references WebSocketFrame
   object
 + 407491 Better handle empty Accept-Language
 + 407614 added excludedMimeTypes to gzipFilter
 + 407812 jetty-maven-plugin can not handle whitespaces in equivalent of
   WEB-INF/classes paths
 + 407931 Add toggle for failing on servlet availability
 + 407976 JDBCSessionIdManager potentially leaves server in bad state after
   startup
 + 408077 HashSessionManager leaves file handles open after being stopped
 + 408117 isAsyncStarted is false on redispatch
 + 408118 NullPointerException when parsing request cookies
 + 408167 JDBCSessionManager don't mark session as dirty if same attribute
   value set
 + 408281 Inconsistent start/stop handling in ContainerLifeCycle
 + 408446 Multipart parsing issue with boundry and charset in ContentType
   header
 + 408529 Etags set in 304 response
 + 408600 set correct jetty.url in all pom files
 + 408642 setContentType from addHeader
 + 408662 In pax-web servlet services requests even if init() has not finished
   running
 + 408709 refactor test-webapp's chat application. Now there's only a single
   request for user login and initial chat message.
 + 408720 NPE in AsyncContext.getRequest()
 + 408723 Jetty Maven plugin reload ignores web.xml listeners
 + 408768 JSTL jars not scanned by jetty-ant
 + 408771 Problem with ShutdownMonitor for jetty-ant
 + 408782 Transparent Proxy - rewrite URL is ignoring query strings
 + 408806 getParameter returns null on Multipart request if called before
   request.getPart()/getParts()
 + 408904 Enhance CommandlineBuilder to not escape strings inside single quotes
 + 408909 GzipFilter setting of headers when reset and/or not compressed
 + 408910 META-INF/jetty-webapp-context.xml file should be able to refer to
   bundle-relative locations
 + 408923 Need to be able to configure the ThreadPool for the default jetty
   server in osgi
 + 408945 XML Args ignored without DTD
 + 409012 added reference to example rewrite rules
 + 409133 Empty <welcome-file> causes StackOverflowError
 + 409228 Set jetty.home property so config files work even if deployed inside
   a bundle
 + 409403 fix IllegalStateException when SPDY is used and the response is
   written through BufferUtil.writeTo byte by byte
 + 409436 NPE on context restart using dynamic servlet registration
 + 409441 jetty.xml threadpool arg injection
 + 409449 Ensure servlets, filters and listeners added via dynamic
   registration, annotations or descriptors are cleaned on context restarts
 + 409545 Change HttpChannel contract
 + 409556 Resource files not closed
 + 409598 spdy: Fix NPE when a broken client tried to create duplicate stream
   IDs
 + 409684 Ids and properties not set for execution of jetty xml config files
   with mvn plugin
 + 409796 fix intermittent test issue in
   ReferrerPushStrategy.testResourceOrder. Happened when the client got closed
   before the server finished sending all data frames. Client waits now until
   all data is received.
 + 409801 Jetty should allow webdefault to be specified using a relative
   location when running in OSGi
 + 409842 Suspended request completed by a request thread does not set read
   interest.
 + 409953 return buffer.slice() instead of buffer.asReadOnlyBuffer() in
   ResourceCache to avoid using inefficent path in BufferUtil.writeTo
 + 409978 Websocket shouldn't create HttpSession if not present
 + 410083 Jetty clients submits incomplete URL to proxy
 + 410098 inject accept-encoding header for all http requests through SPDY as
   SPDY clients MUST support spdy. Also remove two new tests that have been to
   implementation agnostic and not needed anymore due to recent code changes
 + 410175 WebSocketSession#isSecure() doesn't return true for SSL session on
   the server side
 + 410246 HttpClient with proxy does not tunnel HTTPS requests
 + 410337 throw EofException instead of EOFException in HttpOutput.write() if
   HttpOutpyt is closed
 + 410341 suppress stacktraces that happen during test setup shutdown after
   successful test run
 + 410370 WebSocketCreator.createWebSocket() should use servlet specific
   parameters
 + 410372 Make SSL client certificate information available to server
   websockets
 + 410386 WebSocket Session.getUpgradeRequest().getRequestURI() returns bad URI
   on server side
 + 410405 Avoid NPE for requestDispatcher(../)
 + 410469 UpgradeRequest is sent twice when using SSL, one fails warning about
   WritePendingException
 + 410522 jetty start broken for command line options
 + 410537 Exceptions during @OnWebSocketConnect not reported to
   @OnWebSocketError
 + 410559 Removed FillInterest race
 + 410630 MongoSessionManager conflicting session update op
 + 410693 ServletContextHandler.setHandler does not relink handlers - check for
   null
 + 410750 NoSQLSessions: implement session context data persistence across
   server restarts
 + 410799 errors while creating push streams in HttpTransportOverSPDY are now
   logged to debug instead of warn
 + 410893 async support defaults to false for spec created servlets and filters
 + 410911 Continuation isExpired handling
 + 410995 Avoid reverse DNS lookups when creating SSLEngines
 + 411061 fix cookie handling in spdy. If two different HTTP headers with the
   same name are set, they should be translated to a single multiheader value
   according to:
   http://www.chromium.org/spdy/spdy-protocol/spdy-protocol-draft3#TOC-2.6.10-Name-Value-Header-Block.
   That applies for Set-Cookie headers for example. Before this changed
   duplicate header names have overwritten the previous one
 + 411135 HttpClient may send proxied https requests to the proxy instead of
   the target server.
 + 411340 add comment why executeOnFillable defaults to true
 + 411545 SslConnection.DecryptedEndpoint.fill() sometimes misses a few network
   bytes

jetty-9.0.3.v20130506 - 06 May 2013
 + 404010 fix cast exception in mongodb session manager
 + 404911 WebSocketCloseTest fails spuriously
 + 405281 allow filemappedbuffers to not be used
 + 405327 Modular Start.ini
 + 405530 Wrap AsyncContext to throw ISE after complete
 + 405537 NPE in rendering JSP using SPDY and wrapped ServletRequest
 + 405570 spdy push: resource ordering and sequential push
 + 405631 Plugin gives error when its started twice
 + 405925 Redeploy with jetty-maven-plugin fails
 + 406015 Query parameters and POST queries. Fixed proxy case where the path is
   rewritten to be absolute.
 + 406202 re-enabled connector statistics
 + 406214 fix constructor for PushSynInfo ignores timeout, remove timeout for
   creating push streams in HttpTransportOverSPDY
 + 406272 Security constraints with multiple http-method-omissions can be
   incorrectly applied
 + 406390 406617 removed tiny race from handling of suspend and complete
 + 406437 Digest Auth supports out of order nc
 + 406449 Session's disconnect not detected
 + 406617 Spin in Request.recycle
 + 406618 Jetty startup in OSGi Equinox fails when using option
   jetty.home.bundle=org.eclipse.jetty.osgi.boot
 + 406753 jetty-runner contains invalid signature files
 + 406768 Improved handling of static content resources
 + 406861 IPv6 redirects fail
 + 406923 Accept CRLF or LF but not CR as line termination
 + 406962 Improve attribute names in Request
 + 407075 Do not dispatch from complete
 + 407135 Unauthorized response causes retry loop
 + 407136 @PreDestroy called after Servlet.destroy()
 + 407173 java.lang.IllegalStateException: null when using JDBCSessionManager
 + 407214 Reduce build logging of OSGi modules

jetty-9.0.2.v20130417 - 17 April 2013
 + 364921 FIN WAIT sockets
 + 402885 reuse Deflaters in GzipFilter
 + 403591 do not use the ConcurrentArrayBlockingQueue for thread pool, selector
   and async request log
 + 404511 fixed poor methods in ArrayTernaryTrie
 + 405119 Tidy up comments and code formatting for osgi
 + 405352 Servlet init-param always overridden by WebServlet annotation
 + 405364 spdy imeplement MAX_CONCURRENT_STREAMS
 + 405449 spdy improve handling of duplicate stream Ids
 + 405540 ServletContextListeners call in reverse in doStop
 + 405551 InputStreamResponseListener.await returns null when request fails
 + 405679 example other server for documentation

jetty-9.0.1.v20130408 - 08 April 2013
 + 384552 add comment to jetty-https.xml describing keymanager password
 + 385488 non existing resources in collection are just warnings
 + 392129 fixed merged of handling of timeouts after startAsync
 + 393971 Improve setParentLoaderPriorty javadoc
 + 393972 Improve WebAppContext classloading javadoc
 + 395620 do not managed inherited life cycle listeners
 + 396562 Add an implementation of RequestLog that supports Slf4j
 + 399967 Destroyables destroyed on undeploy and shutdown hook
 + 400142 ConcurrentModificationException in JDBC SessionManger
 + 400144 When loading a session fails the JDBCSessionManger produces duplicate
   session IDs
 + 400689 Add support for Proxy authentication
 + 401150 close input stream used from cached resource
 + 401806 spdy push properly pass through request and response headers for
   pushed resources
 + 402397 InputStreamResponseListener early close inputStream cause hold lock
 + 402485 reseed secure random
 + 402626 Do not required endpoint host checking by default in server and
   configure in client
 + 402666 Improve handling of TLS exceptions due to raw socket close
 + 402694 setuid as LifeCycle listener
 + 402706 HttpSession.setMaxInactiveInterval(int) does not change JDBCSession
   expiry
 + 402726 WebAppContext references old WebSocket packages in system and server
   classes
 + 402735 jetty.sh to support status which is == check
 + 402757 WebSocket client module can't be used with WebSocket server module in
   the same WAR.
 + 402833 Test harness for global error page and hide exception message from
   reason string
 + 402844 STOP.PORT & STOP.KEY behaviour has changed
 + 402982 Premature initialization of Servlets
 + 402984 WebSocket Upgrade must honor case insensitive header fields in
   upgrade request
 + 403122 Session replication fails with ClassNotFoundException when session
   attribute is Java dynamic proxy
 + 403280 Update to javax.el 2.2.4
 + 403281 jetty.sh waits for started or failure before returning
 + 403360 Named connectors
 + 403370 move frameBytes.fail() call in StandardSession.flush() outside the
   synchronized block to avoid deadlock
 + 403373 WebSocket change timeout log level from warn -> info
 + 403380 Introduce WebSocketTimeoutException to differentiate between EOF on
   write and Timeout
 + 403451 Review synchronization in SslConnection
 + 403510 HttpSession maxInactiveInterval is not serialized in HashSession
 + 403513 jetty:run goal cannot be executed twice during the maven build
 + 403570 Asynchronous Request Logging
 + 403591 do not use the ConcurrentArrayBlockingQueue for thread pool, selector
   and async request log
 + 403817 Use of WebSocket Session.close() results in invalid status code
 + 404029 port jetty-monitor to jetty-9 and activate it
 + 404036 JDBCSessionIdManager.doStart() method should not call
   cleanExpiredSessions() because Listeners can't be notified
 + 404067 If cannot connect to db fail startup of JDBCSessionIdManager
 + 404128 Add Vary headers rather than set them
 + 404176 Jetty's AnnotationConfiguration class does not scan non-jar resources
   on the container classpath
 + 404204 Exception from inputstream cause hang or timeout
 + 404283 org.eclipse.jetty.util.Scanner.scanFile() dies with an NPE if
   listFiles() returns null
 + 404323 Improved parameterization of https and SPDY
 + 404325 data constraint redirection does send default port
 + 404326 set status when Request.setHandled(true) is called
 + 404511 Replaced all StringMap usage with Tries
 + 404517 Close connection if request received after half close
 + 404610 Reintroduce ability to disallow TLS renegotiation
 + 404757 SPDY can only be built with the latest JDK version
 + 404789 Support IPv6 addresses in DoSFilter white list
 + 404881 Allow regexs for SslContextFactory.setIncludeCipherSuites() and
   .setExcludeCipherSuites()
 + 404889 SelectorManager accepts attachments with sockets
 + 404906 servlets with load-on-startup = 0 are not fired up on jetty 9 startup
 + 404958 Fixed Resource.newSystemResource striped / handling
 + 405044 Query parameters lost for non GET or POST

jetty-9.0.0.v20130308 - 08 March 2013
 + 399070 add updated version of npn-boot jar to start.ini
 + 399799 do not hold lock while calling invalidation listeners
 + 399967 Destroyables destroyed on undeploy and shutdown hook
 + 400312 ServletContextListener.contextInitialized() is not called when added
   in ServletContainerInitializer.onStartup
 + 401495 removed unused getOutputStream
 + 401531 StringIndexOutOfBoundsException for "/*" <url-pattern> of
   <jsp-property-group> fix for multiple mappings to *.jsp
 + 401641 Fixed MBean setter for String[]
 + 401642 Less verbose INFOs
 + 401643 Improved Authentication exception messages and provided quiet servlet
   exception
 + 401644 Dump does not login user already logged in
 + 401651 Abort request if maxRequestsQueuedPerDestination is reached
 + 401777 InputStreamResponseListener CJK byte (>=128) cause EOF
 + 401904 fixed getRemoteAddr to return IP instead of hostname
 + 401908 Enhance DosFilter to allow dynamic configuration of attributes
 + 401966 Ensure OSGI WebApp as Service (WebAppContext) can be deployed only
   through ServiceWebAppProvider
 + 402008 Websocket blocking write hangs when remote client dies (or is killed)
   without going thru Close handshake
 + 402048 org.eclipse.jetty.server.ShutdownMonitor doesn't stop after the jetty
   server is stopped
 + 402075 Massive old gen growth when hit by lots of non persistent
   connections.
 + 402090 httpsender PendingState cause uncertain data send to server
 + 402106 fixed URI resize in HttpParser
 + 402148 Update Javadoc for WebSocketServlet for new API
 + 402154 WebSocket / Session.setIdleTimeout(ms) should support in-place idle
   timeout changes
 + 402185 updated javascript mime-type
 + 402277 spdy proxy: fix race condition in nested push streams initiated by
   upstream server. Fix several other small proxy issues
 + 402316 HttpReceiver and null pointer exception
 + 402341 Host with default port causes redirects loop
 + 402726 WebAppContext references old WebSocket packages in system and server
   classes
 + 402757 WebSocket client module can't be used with WebSocket server module in
   the same WAR

jetty-8.1.12.v20130726 - 26 July 2013
 + 396706 CGI support parameters
 + 397193 MongoSessionManager refresh updates last access time
 + 407342 ReloadedSessionMissingClassTest uses class compiled with jdk7
 + 408529 Etags set in 304 response
 + 408600 set correct jetty.url in all pom files
 + 408642 setContentType from addHeader
 + 408662 In pax-web servlet services requests even if init() has not finished
   running
 + 408806 getParameter returns null on Multipart request if called before
   request.getPart()/getParts()
 + 408909 GzipFilter setting of headers when reset and/or not compressed
 + 409028 Jetty HttpClient does not work with proxy CONNECT method
 + 409133 Empty <welcome-file> causes StackOverflowError
 + 409436 NPE on context restart using dynamic servlet registration
 + 409449 Ensure servlets, filters and listeners added via dynamic
   registration, annotations or descriptors are cleaned on context restarts
 + 409556 FileInputStream not closed in DirectNIOBuffer
 + 410405 Avoid NPE for requestDispatcher(../)
 + 410630 MongoSessionManager conflicting session update op
 + 410750 NoSQLSessions: implement session context data persistence across
   server restarts
 + 410893 async support defaults to false for spec created servlets and filters
 + 411135 HttpClient may send proxied https requests to the proxy instead of
   the target server.
 + 411216 RequestLogHandler handles async completion
 + 411458 MultiPartFilter getParameterMap doesn't preserve multivalued
   parameters 411459  MultiPartFilter.Wrapper getParameter should use charset
   encoding of part
 + 411755 MultiPartInputStreamParser fails on base64 encoded content
 + 411909 GzipFilter flushbuffer() results in erroneous finish() call
 + 412712 HttpClient does not send the terminal chunk after partial writes
 + 412750 HttpClient close expired connections fix
 + 413371 Default JSON.Converters for List and Set
 + 413372 JSON Enum uses name rather than toString()
 + 413684 Trailing slash shows JSP source
 + 413812 Make RateTracker serializable

jetty-7.6.12.v20130726 - 26 July 2013
 + 396706 CGI support parameters
 + 397193 MongoSessionManager refresh updates last access time
 + 407342 ReloadedSessionMissingClassTest uses class compiled with jdk7
 + 408529 Etags set in 304 response
 + 408600 set correct jetty.url in all pom files
 + 408642 setContentType from addHeader
 + 408662 In pax-web servlet services requests even if init() has not finished
   running
 + 408909 GzipFilter setting of headers when reset and/or not compressed
 + 409028 Jetty HttpClient does not work with proxy CONNECT method
 + 409133 Empty <welcome-file> causes StackOverflowError
 + 409556 FileInputStream not closed in DirectNIOBuffer
 + 410630 MongoSessionManager conflicting session update op
 + 410750 NoSQLSessions: implement session context data persistence across
   server restarts
 + 411135 HttpClient may send proxied https requests to the proxy instead of
   the target server.
 + 411216 RequestLogHandler handles async completion
 + 411458 MultiPartFilter getParameterMap doesn't preserve multivalued
   parameters 411459  MultiPartFilter.Wrapper getParameter should use charset
   encoding of part
 + 411755 MultiPartInputStreamParser fails on base64 encoded content
 + 411909 GzipFilter flushbuffer() results in erroneous finish() call
 + 412712 HttpClient does not send the terminal chunk after partial writes
 + 412750 HttpClient close expired connections fix
 + 413371 Default JSON.Converters for List and Set
 + 413372 JSON Enum uses name rather than toString()
 + 413684 Trailing slash shows JSP source
 + 413812 Make RateTracker serializable

jetty-8.1.11.v20130520 - 20 May 2013
 + 402844 STOP.PORT & STOP.KEY behaviour has changed
 + 403281 jetty.sh waits for started or failure before returning
 + 403513 jetty:run goal cannot be executed twice during the maven build
 + 403570 Asynchronous Request Logging
 + 404010 fix cast exception in mongodb session manager
 + 404128 Add Vary headers rather than set them
 + 404283 org.eclipse.jetty.util.Scanner.scanFile() dies with an NPE if
   listFiles() returns null
 + 404325 data constraint redirection does send default port
 + 404517 Close connection if request received after half close
 + 404789 Support IPv6 addresses in DoSFilter white list
 + 404958 Fixed Resource.newSystemResource striped / handling
 + 405281 allow filemappedbuffers to not be used
 + 405537 NPE in rendering JSP using SPDY and wrapped ServletRequest
 + 406437 Digest Auth supports out of order nc
 + 406618 Jetty startup in OSGi Equinox fails when using option
   jetty.home.bundle=org.eclipse.jetty.osgi.boot
 + 406923 CR line termination
 + 407136 @PreDestroy called after Servlet.destroy()
 + 407173 java.lang.IllegalStateException: null when using JDBCSessionManager
 + 407931 Add toggle for failing on servlet availability
 + 407976 JDBCSessionIdManager potentially leaves server in bad state after
   startup
 + 408077 HashSessionManager leaves file handles open after being stopped
 + 408446 Multipart parsing issue with boundry and charset in ContentType
   header

jetty-8.1.10.v20130312 - 12 March 2013
 + 376273 Early EOF because of SSL Protocol Error on
   https://api-3t.paypal.com/nvp.
 + 381521 allow compress methods to be configured
 + 392129 fixed handling of timeouts after startAsync
 + 394064 ensure that JarFile instances are closed on JarFileResource.release()
 + 398649 ServletContextListener.contextDestroyed() is not called on
   ContextHandler unregistration
 + 399703 made encoding error handling consistent
 + 399799 do not hold lock while calling invalidation listeners
 + 399967 Shutdown hook calls destroy
 + 400040 NullPointerException in HttpGenerator.prepareBuffers
 + 400142 ConcurrentModificationException in JDBC SessionManger
 + 400144 When loading a session fails the JDBCSessionManger produces duplicate
   session IDs
 + 400312 ServletContextListener.contextInitialized() is not called when added
   in ServletContainerInitializer.onStartup
 + 400457 Thread context classloader hierarchy not searched when finding
   webapp's java:comp/env
 + 400859 limit max size of writes from cached content
 + 401211 Remove requirement for jetty-websocket.jar in WEB-INF/lib
 + 401317 Make Safari 5.x websocket support minVersion level error more clear
 + 401382 Prevent parseAvailable from parsing next chunk when previous has not
   been consumed. Handle no content-type in chunked request.
 + 401474 Performance problem in org.eclipse.jetty.annotation.AnnotationParser
 + 401485 zip file closed exception
 + 401531 StringIndexOutOfBoundsException for "/*" <url-pattern> of
   <jsp-property-group> fix for multiple mappings to *.jsp
 + 401908 Enhance DosFilter to allow dynamic configuration of attributes
 + 402048 org.eclipse.jetty.server.ShutdownMonitor doesn't stop after the jetty
   server is stopped
 + 402485 reseed secure random
 + 402735 jetty.sh to support status which is == check
 + 402833 Test harness for global error page and hide exception message from
   reason string

jetty-7.6.11.v20130520 - 20 May 2013
 + 402844 STOP.PORT & STOP.KEY behaviour has changed
 + 403281 jetty.sh waits for started or failure before returning
 + 403513 jetty:run goal cannot be executed twice during the maven build
 + 403570 Asynchronous Request Logging
 + 404010 fix cast exception in mongodb session manager
 + 404128 Add Vary headers rather than set them
 + 404283 org.eclipse.jetty.util.Scanner.scanFile() dies with an NPE if
   listFiles() returns null
 + 404325 data constraint redirection does send default port
 + 404517 Close connection if request received after half close
 + 404789 Support IPv6 addresses in DoSFilter white list
 + 404958 Fixed Resource.newSystemResource striped / handling
 + 405281 allow filemappedbuffers to not be used
 + 405537 NPE in rendering JSP using SPDY and wrapped ServletRequest
 + 406437 Digest Auth supports out of order nc
 + 406923 CR line termination
 + 407136 @PreDestroy called after Servlet.destroy()
 + 407173 java.lang.IllegalStateException: null when using JDBCSessionManager
 + 407976 JDBCSessionIdManager potentially leaves server in bad state after
   startup
 + 408077 HashSessionManager leaves file handles open after being stopped
 + 408446 Multipart parsing issue with boundry and charset in ContentType
   header

jetty-7.6.10.v20130312 - 12 March 2013
 + 376273 Early EOF because of SSL Protocol Error on
   https://api-3t.paypal.com/nvp.
 + 381521 allow compress methods to be configured
 + 394064 ensure that JarFile instances are closed on JarFileResource.release()
 + 398649 ServletContextListener.contextDestroyed() is not called on
   ContextHandler unregistration
 + 399703 made encoding error handling consistent
 + 399799 do not hold lock while calling invalidation listeners
 + 399967 Shutdown hook calls destroy
 + 400040 NullPointerException in HttpGenerator.prepareBuffers
 + 400142 ConcurrentModificationException in JDBC SessionManger
 + 400144 When loading a session fails the JDBCSessionManger produces duplicate
   session IDs
 + 400457 Thread context classloader hierarchy not searched when finding
   webapp's java:comp/env
 + 400859 limit max size of writes from cached content
 + 401211 Remove requirement for jetty-websocket.jar in WEB-INF/lib
 + 401317 Make Safari 5.x websocket support minVersion level error more clear
 + 401382 Prevent parseAvailable from parsing next chunk when previous has not
   been consumed. Handle no content-type in chunked request.
 + 401474 Performance problem in org.eclipse.jetty.annotation.AnnotationParser
 + 401531 StringIndexOutOfBoundsException for "/*" <url-pattern> of
   <jsp-property-group> fix for multiple mappings to *.jsp
 + 401908 Enhance DosFilter to allow dynamic configuration of attributes
 + 402048 org.eclipse.jetty.server.ShutdownMonitor doesn't stop after the jetty
   server is stopped
 + 402485 reseed secure random
 + 402735 jetty.sh to support status which is == check
 + 402833 Test harness for global error page and hide exception message from
   reason string

jetty-9.0.0.RC2 - 24 February 2013
 + Fix etc/jetty.xml TimerScheduler typo that is preventing normal startup
 + Fix etc/jetty-https.xml ExcludeCipherSuites typo that prevents SSL startup
 + Fix websocket memory use

jetty-9.0.0.RC1 - 22 February 2013
 + 227244 Remove import of backport-util-concurrent Arrays class
 + 362854 Continuation implementations may deadlock
 + 376273 Early EOF because of SSL Protocol Error on
   https://api-3t.paypal.com/nvp.
 + 381521 allow compress methods to be configured
 + 388103 Add API for tracking down upload progress
 + 394064 ensure that JarFile instances are closed on JarFileResource.release()
 + 398649 ServletContextListener.contextDestroyed() is not called on
   ContextHandler unregistration
 + 399463 add start.ini documentation for OPTIONS. Remove reference to
   start_config
 + 399520 Websocket Server Connection needs session idle timeouts
 + 399535 Websocket-client connect should have configurable connect timeout
 + 400014 Http async client DNS performance
 + 400040 NullPointerException in HttpGenerator.prepareBuffers
 + 400184 SslContextFactory change. Disable hostname verification if trustAll
   is set
 + 400255 Using WebSocket.maxMessageSize results in IllegalArgumentException
 + 400434 Add support for an OutputStream ContentProvider
 + 400457 Thread context classloader hierarchy not searched when finding
   webapp's java:comp/env
 + 400512 ClientUpgradeRequet.addExtension() should fail if extension is not
   installed
 + 400555 HttpProxyEngine: Add http version header in response
 + 400631 Calling flush() on HttpServletResponse.getOutputStream() after last
   byte of body causes EofException.
 + 400734 NPE for redirects with relative location
 + 400738 ResourceHandler doesn't support range requests
 + 400848 Redirect fails with non-encoded location URIs
 + 400849 Conversation hangs if non-first request fails when queued
 + 400859 limit max size of writes from cached content
 + 400864 Added LowResourcesMonitor
 + 401177 Make org.eclipse.jetty.websocket.api.WebSocketAdapter threadsafe
 + 401183 Handle push streams in new method StreamFrameListener.onPush()
   instead of SessionFrameListener.syn()
 + 401211 Remove requirement for jetty-websocket.jar in WEB-INF/lib
 + 401317 Make Safari 5.x websocket support minVersion level error more clear
 + 401382 Prevent parseAvailable from parsing next chunk when previous has not
   been consumed. Handle no content-type in chunked request.
 + 401414 Hostname verification fails
 + 401427 WebSocket messages sent from onConnect fail to be read by jetty
   websocket-client
 + 401474 Performance problem in org.eclipse.jetty.annotation.AnnotationParser
 + 401485 zip file closed exception

jetty-9.0.0.RC0 - 01 February 2013
 + 362226 HttpConnection "wait" call causes thread resource exhaustion
 + 370384 jetty-aggregate not used in jetty-distribution
 + 381351 defaults for keymanager and trustmanager come from their factories
   and not hardcoded
 + 381521 Only set Vary header when content could be compressed
 + 381689 Allow jetty-runner to specify listen host along with listen port
 + 382237 support non java JSON classes
 + 385306 added getURI method
 + 391248 fixing localhost checking in statistics servlet
 + 391249 fix for invalid XML node dispatchedTimeMean in statistics servlet
 + 391345 fix missing br tag in statistics servlet
 + 393933 remove deprecated classes/methods and consolidate some static methods
   to SslContextFactory
 + 393968 fix typo in javadoc
 + 394541 remove continuation jar from distro, add as dep to test-jetty-webapp
 + 395232 UpgradeRequest object passed to createWebSocket() has null Session
 + 395444 Disabling Websocket Compress Extensions (not working with Chrome /
   deflate problem)
 + 396428 Test for WebSocket masking on client fragments per RFC 6455 Sec 5.1
 + 396574 add JETTY_HOME as a location for pid to be found
 + 396606 make spdy proxy capable of receiving SPDY and talk HTTP to the
   upstream server
 + 397168 backed of test timing
 + 397769 TimerScheduler does not relinquish cancelled tasks
 + 398872 SslConnection should not be notified of idle timeouts. First
   solution. Merge branch 'ssl_idle_timeout_ignored'.
 + 399132 check parent dir of session store against file to be removed
 + 399173 UpgradeRequest.getParameterMap() should never return null
 + 399242 Reduce/eliminate false sharing in BlockingArrayQueue
 + 399319 Request.getURI() may return negative ports
 + 399324 HttpClient does not handle correctly UnresolvedAddressException
 + 399343 OnWebSocketConnect should use api.Session parameter instead
 + 399344 Add missing @OnWebSocketError annotation
 + 399397 websocket-client needs better upgrade failure checks
 + 399421 Add websocket.api.Session.disconnect() for harsh low level connection
   disconnect
 + 399515 Websocket-client connect issues should report to websocket onError
   handlers
 + 399516 Websocket UpgradeException should contain HTTP Request/Response
   information
 + 399566 Running org.eclipse.jetty.server.session.MaxInactiveMigrationTest
   produces stack trace
 + 399568 OSGi tests can't find websocket classes
 + 399576 Server dumpStdErr throws exception if server is stopping
 + 399669 Remove WebSocketConnection in favor of websocket.api.Session
 + 399689 Websocket RFC6455 extension handshake fails if server doesn't have
   extension
 + 399703 made encoding error handling consistent
 + 399721 Change <Ref id= ...> to <Ref refid= ...>

jetty-9.0.0.M5 - 19 January 2013
 + 367638 throw exception for excess form keys
 + 381521 Only set Vary header when content could be compressed
 + 391623 Making --stop with STOP.WAIT perform graceful shutdown
 + 393158 java.lang.IllegalStateException when sending an empty InputStream
 + 393220 remove dead code from ServletHandler and log ServletExceptions in
   warn instead of debug
 + 393733 WebSocketClient interface should support multiple connections
 + 395885 ResourceCache should honor useFileMappedBuffer if set
 + 396253 FilterRegistration wrong order
 + 396459 Log specific message for empty request body for multipart mime
   requests
 + 396500 HttpClient Exchange takes forever to complete when less content sent
   than Content-Length
 + 396886 MultiPartFilter strips bad escaping on filename="..."
 + 397110 Accept %uXXXX encodings in URIs
 + 397111 Tolerate empty or excessive whitespace preceeding MultiParts
 + 397112 Requests with byte-range throws NPE if requested file has no mimetype
   (eg no file extension)
 + 397114 run-forked with waitForChild=false can lock up
 + 397130 maxFormContentSize set in jetty.xml is ignored
 + 397190 improve ValidUrlRule to iterate on codepoints
 + 397321 Wrong condition in default start.config for annotations
 + 397535 Support pluggable alias checking to support symbolic links
 + 397769 TimerScheduler does not relinquish cancelled tasks
 + 398105 Clean up WebSocketPolicy
 + 398285 ProxyServlet mixes cookies from different clients
 + 398337 UTF-16 percent encoding in UTF-16 form content
 + 398582 Move lib/jta jar into lib/jndi
 + JETTY-1533 handle URL with no path

jetty-9.0.0.M4 - 21 December 2012
 + 392417 Prevent Cookie parsing interpreting unicode chars
 + 393220 remove dead code from ServletHandler and log ServletExceptions in
   warn instead of debug
 + 393770 Error in ContextHandler.setEventListeners(EventListener[])
 + 394210 spdy api rename stream.syn() to stream.push()
 + 394211 spdy: Expose RemoteServerAddress and LocalServerAddress in
   StandardSession
 + 394294 Start web-bundles started before jetty
 + 394370 Add integration test for client resetting SPDY push SYN's
 + 394514 Preserve URI parameters in sendRedirect
 + 394552 HEAD requests don't work for jetty-client
 + 394719 remove regex from classpath matching
 + 394829 Session can not be restored after SessionManager.setIdleSavePeriod
   has saved the session
 + 394839 Allow multipart mime with no boundary
 + 394854 optimised promise implementation
 + 394870 Make enablement of remote access to test webapp configurable in
   override-web.xml
 + 395168 fix unavailable attributes when return type has annotation on super
   class
 + 395215 Multipart mime with just LF and no CRLF: add test for legacy filter
 + 395220 New InputStream extension to allow a mix of EOL styles between
   headers and content
 + 395312 log.warn if a SPDY stream gets committed twice
 + 395313 HttpTransportOverSPDY.send() does not rethrow exceptions, but call
   Callback.failed() only
 + 395314 Add missing flush() call after StandardSession.complete() has been
   called. Some test cleanup.
 + 395344 Move JSR-356 (Java WebSocket API) work off to Jetty 9.1.x
 + 395380 add ValidUrlRule to jetty-rewrite
 + 395394 allow logging from boot classloader
 + 395574 port jetty-runner and StatisticsServlet to jetty-9
 + 395605 class cast exception in XMLConfiguration fixed
 + 395649 add jetty-setuid back into jetty 9 and distribution
 + 395794 slightly modified fix for empty file extenstion to mime type mapping
   Added a default, so it will also work with unknown file extensions
 + 396036 SPDY send controlFrames even if Stream is reset to avoid breaking the
   compression context
 + 396193 spdy remove timeout parameters from api and move them to the Info*
   classes
 + 396459 Log specific message for empty request body for multipart mime
   requests
 + 396460 Make ServerConnector configurable with jetty-maven-plugin
 + 396472 org.eclipse.jetty.websocket needs to be removed from serverclasses as
   it should only be a systemclass
 + 396473 JettyWebXMlConfiguration does not reset serverclasses
 + 396474 add websocket server classes to jetty-maven-plugin classpath
 + 396475 Remove unneeded websocket-server dependency from test-jetty-webapp
 + 396518 Websocket AB Tests should test for which side disconnected and
   closed.wasClean
 + 396687 missing jetty-io dependency in jetty-servlets
 + JETTY-796 jetty ant plugin improvements

jetty-9.0.0.M3 - 20 November 2012
 + 391623 Add option to --stop to wait for target jetty to stop
 + 392237 Port test-integration to jetty-9
 + 392492 expect headers only examined for requests>=HTTP/1.1
 + 392850 ContextLoaderListener not called in 9.0.0.M1 and M2
 + 393075 1xx, 204, 304 responses ignore headers that suggest content
 + 393832 start connectors last
 + 393947 additional tests
 + 394143 add jetty-all aggregate via release profile
 + 394144 add jetty-jaspi

jetty-8.1.9.v20130131 - 31 January 2013
 + 362226 HttpConnection "wait" call causes thread resource exhaustion
 + 367638 throw exception for excess form keys
 + 381521 Only set Vary header when content could be compressed
 + 382237 support non java JSON classes
 + 391248 fixing localhost checking in statistics servlet
 + 391249 fix for invalid XML node dispatchedTimeMean in statistics servlet
 + 391345 fix missing br tag in statistics servlet
 + 391623 Add option to --stop to wait for target jetty to stop
 + 392417 Prevent Cookie parsing interpreting unicode chars
 + 392492 expect headers only examined for requests>=HTTP/1.1
 + 393075 1xx 204 and 304 ignore all headers suggesting content
 + 393158 java.lang.IllegalStateException when sending an empty InputStream
 + 393220 remove dead code from ServletHandler and log ServletExceptions in
   warn instead of debug
 + 393947 additional tests
 + 393968 fix typo in javadoc
 + 394294 A web-bundle started before jetty-osgi should be deployed as a webapp
   when jetty-osgi starts
 + 394514 Preserve URI parameters in sendRedirect
 + 394541 remove continuation jar from distro, add as dep to test-jetty-webapp
 + 394719 remove regex from classpath matching
 + 394811 Make JAASLoginService log login failures to DEBUG instead of WARN
   Same for some other exceptions.
 + 394829 Session can not be restored after SessionManager.setIdleSavePeriod
   has saved the session
 + 394839 Allow multipart mime with no boundary
 + 394870 Make enablement of remote access to test webapp configurable in
   override-web.xml
 + 395215 Multipart mime with just LF and no CRLF
 + 395380 add ValidUrlRule to jetty-rewrite
 + 395394 allow logging from boot classloader
 + 396253 FilterRegistration wrong order
 + 396459 Log specific message for empty request body for multipart mime
   requests
 + 396500 HttpClient Exchange takes forever to complete when less content sent
   than Content-Length
 + 396574 add JETTY_HOME as a location for pid to be found
 + 396886 MultiPartFilter strips bad escaping on filename="..."
 + 397110 Accept %uXXXX encodings in URIs
 + 397111 Tolerate empty or excessive whitespace preceeding MultiParts
 + 397112 Requests with byte-range throws NPE if requested file has no mimetype
   (eg no file extension)
 + 397130 maxFormContentSize set in jetty.xml is ignored
 + 397190 improve ValidUrlRule to iterate on codepoints
 + 397321 Wrong condition in default start.config for annotations
 + 397535 Support pluggable alias checking to support symbolic links
 + 398337 UTF-16 percent encoding in UTF-16 form content
 + 399132 check parent dir of session store against file to be removed
 + JETTY-1533 handle URL with no path

jetty-7.6.9.v20130131 - 31 January 2013
 + 362226 HttpConnection "wait" call causes thread resource exhaustion
 + 367638 throw exception for excess form keys
 + 381521 Only set Vary header when content could be compressed
 + 382237 support non java JSON classes
 + 391248 fixing localhost checking in statistics servlet
 + 391249 fix for invalid XML node dispatchedTimeMean in statistics servlet
 + 391345 fix missing br tag in statistics servlet
 + 391623 Add option to --stop to wait for target jetty to stop
 + 392417 Prevent Cookie parsing interpreting unicode chars
 + 392492 expect headers only examined for requests>=HTTP/1.1
 + 393075 1xx 204 and 304 ignore all headers suggesting content
 + 393220 remove dead code from ServletHandler and log ServletExceptions in
   warn instead of debug
 + 393947 additional tests
 + 393968 fix typo in javadoc
 + 394514 Preserve URI parameters in sendRedirect
 + 394541 remove continuation jar from distro, add as dep to test-jetty-webapp
 + 394719 remove regex from classpath matching
 + 394811 Make JAASLoginService log login failures to DEBUG instead of WARN
   Same for some other exceptions.
 + 394829 Session can not be restored after SessionManager.setIdleSavePeriod
   has saved the session
 + 394839 Allow multipart mime with no boundary
 + 395215 Multipart mime with just LF and no CRLF
 + 395380 add ValidUrlRule to jetty-rewrite
 + 395394 allow logging from boot classloader
 + 396459 Log specific message for empty request body for multipart mime
   requests
 + 396500 HttpClient Exchange takes forever to complete when less content sent
   than Content-Length
 + 396574 add JETTY_HOME as a location for pid to be found
 + 396886 MultiPartFilter strips bad escaping on filename="..."
 + 397110 Accept %uXXXX encodings in URIs
 + 397111 Tolerate empty or excessive whitespace preceeding MultiParts
 + 397112 Requests with byte-range throws NPE if requested file has no mimetype
   (eg no file extension)
 + 397130 maxFormContentSize set in jetty.xml is ignored
 + 397190 improve ValidUrlRule to iterate on codepoints
 + 397321 Wrong condition in default start.config for annotations
 + 397535 Support pluggable alias checking to support symbolic links
 + 398337 UTF-16 percent encoding in UTF-16 form content
 + 399132 check parent dir of session store against file to be removed
 + JETTY-1533 handle URL with no path
 + 394215 Scheduled tasks throwing exceptions kill java.util.Timer thread
 + 394232 add jetty-ant into jetty9
 + 394357 Make JarResource constructors protected
 + 394370 Add unit tests for HttpTransportOverSPDY.send()
 + 394383 add logging of the SSLEngine
 + 394545 Add jetty-jaas dependency to jetty-maven-plugin
 + 394671 Fix setting loglevel on commandline, organize import, fix javadoc
 + JETTY-846 Support maven-war-plugin configuration for jetty-maven-plugin; fix
   NPE

jetty-9.0.0.M2 - 06 November 2012
 + 371170 MongoSessionManager LastAccessTimeTest fails
 + 391877 org.eclipse.jetty.webapp.FragmentDescriptor incorrectly reporting
   duplicate others for after ordering
 + 392237 Split jaas from jetty-plus into jetty-jaas and port the
   test-jaas-webapp from codehaus
 + 392239 Allow no error-code or exception for error-pages
 + 392304 fixed intermittent client SSL failure. Correctly compact in flip2fill
 + 392525 Add option to --stop-wait to specify timeout
 + 392641 JDBC Sessions not scavenged if expired during downtime
 + 392812 MongoSessionIDManager never purges old sessions
 + 392959 Review HttpClient.getConversation(long)
 + 393014 Mongodb purgevalid using query for purgeinvalid
 + 393015 Mongodb purge not rescheduled
 + 393075 Jetty WebSocket client cannot connect to Tomcat WebSocket Server
 + 393218 add xsd=application/xml mime mapping to defaults
 + 393291 Confusing log entry about (non) existing webAppSourceDirectory
 + 393303 use jetty-web.xml to explicitly add the jetty packages that need
   visability.   This commit also sucked in some changes made to help with the
   documentation process (improving deployer configuration management
 + 393363 Use Locale.ENGLISH for all toUpperCase and toLowerCase calls
 + 393368 min websocket version
 + 393383 delay onClose call until closeOut is done
 + 393494 HashSessionManager can't delete unrestorable sessions on Windows
 + JETTY-1547 Jetty does not honor web.xml
   web-app/jsp-config/jsp-property-group/default-content-type
 + JETTY-1549 jetty-maven-plugin fails to reload the LoginService properly
 + JETTY-1550 virtual WEB-INF not created if project has overlays

jetty-8.1.8.v20121106 - 06 November 2012
 + 371170 MongoSessionManager LastAccessTimeTest fails
 + 388675 Non utf8 encoded query strings not decoded to parameter map using
   queryEncoding
 + 388706 Avoid unnecessary indirection through Charset.name
 + 389390 AnnotationConfiguration is ignored if the metadata-complete attribute
   is present in an override descriptor regardless of the value
 + 389452 if web-fragment metadata-complete==true still scan its related jar if
   there there is a ServletContainerInitializer, ensure webapp restarts work
 + 389686 Fix reference to org.eclipse.jetty.util.log.stderr.LONG system
   property in javadoc for StdErrLog
 + 389956 Bad __context set in WebAppContext.start sequence with respect to ENC
   setup
 + 389965 OPTIONS should allow spaces in comma separated list
 + 390108 Servlet 3.0 API for programmatic login doesn't appear to work
 + 390161 Apply DeferredAuthentication fix to jaspi
 + 390163 Implement ServletRegistration.Dynamic.setServletSecurity
 + 390503 http-method-omission element not being processed
 + 390560 The method AnnotationParser.getAnnotationHandlers(String) always
   returns a empty collection.
 + 391080 Multipart temp files can be left on disk from Request.getPart and
   getParts
 + 391082 No exception if multipart input stream incomplete
 + 391188 Files written with Request.getPart().write(filename) should not be
   auto-deleted
 + 391483 fix bad javadoc example in shutdown handler
 + 391622 Be lenient on RFC6265 restriction on duplicate cookie names in same
   response
 + 391623 Add option to --stop to wait for target jetty to stop
 + 391877 org.eclipse.jetty.webapp.FragmentDescriptor incorrectly reporting
   duplicate others for after ordering
 + 392239 Allow no error-code or exception for error-pages
 + 392525 Add option to --stop-wait to specify timeout
 + 392641 JDBC Sessions not scavenged if expired during downtime
 + 392812 MongoSessionIDManager never purges old sessions
 + 393014 Mongodb purgevalid using query for purgeinvalid
 + 393015 Mongodb purge not rescheduled
 + 393075 Jetty WebSocket client cannot connect to Tomcat WebSocket Server
 + 393218 add xsd=application/xml mime mapping to defaults
 + 393363 Use Locale.ENGLISH for all toUpperCase and toLowerCase calls
 + 393368 min websocket version
 + 393383 delay onClose call until closeOut is done
 + 393494 HashSessionManager can't delete unrestorable sessions on Windows
 + JETTY-1547 Jetty does not honor web.xml
   web-app/jsp-config/jsp-property-group/default-content-type

jetty-7.6.8.v20121106 - 06 November 2012
 + 371170 MongoSessionManager LastAccessTimeTest fails
 + 388675 Non utf8 encoded query strings not decoded to parameter map using
   queryEncoding
 + 389686 Fix reference to org.eclipse.jetty.util.log.stderr.LONG system
   property in javadoc for StdErrLog
 + 389956 Bad __context set in WebAppContext.start sequence with respect to ENC
   setup
 + 389965 OPTIONS should allow spaces in comma separated list
 + 390161 Apply DeferredAuthentication fix to jaspi
 + 390560 The method AnnotationParser.getAnnotationHandlers(String) always
   returns a empty collection.
 + 391483 fix bad javadoc example in shutdown handler
 + 391622 Be lenient on RFC6265 restriction on duplicate cookie names in same
   response
 + 391623 Add option to --stop to wait for target jetty to stop
 + 392239 Allow no error-code or exception for error-pages
 + 392525 Add option to --stop-wait to specify timeout
 + 392641 JDBC Sessions not scavenged if expired during downtime
 + 392812 MongoSessionIDManager never purges old sessions
 + 393014 Mongodb purgevalid using query for purgeinvalid
 + 393015 Mongodb purge not rescheduled
 + 393075 Jetty WebSocket client cannot connect to Tomcat WebSocket Server
 + 393218 add xsd=application/xml mime mapping to defaults
 + 393363 Use Locale.ENGLISH for all toUpperCase and toLowerCase calls
 + 393368 min websocket version
 + 393383 delay onClose call until closeOut is done
 + 393494 HashSessionManager can't delete unrestorable sessions on Windows

jetty-9.0.0.M1 - 15 October 2012
 + 369349 directory with spaces --dry-run fix
 + 385049 fix issue with pipelined connections when switching protocols
 + 387896 populate session in SessionAuthentication as a valueBound in addition
   to activation so it is populate when needed
 + 387919 throw EOFException on early eof from client on http requests
 + 387943 Catch CNFE when no jstl jars are installed
 + 387953 jstl does not work with jetty-7 in osgi
 + 388072 GZipFilter incorrectly gzips when Accept-Encoding: gzip; q=0
 + 388073 null session id from cookie causes NPE fixed
 + 388079 AbstractHttpConnection. Flush the buffer before shutting output down
   on error condition
 + 388102 Jetty HttpClient memory leaks when sending larger files
 + 388393 WebAppProvider doesn't work alongside OSGi deployer
 + 388502 handle earlyEOF with 500
 + 388652 Do not flush on handle return if request is suspended
 + 388675 Non utf8 encoded query strings not decoded to parameter map using
   queryEncoding
 + 388706 Avoid unnecessary indirection through Charset.name
 + 388895 Update dependencies for jetty-jndi
 + 389390 AnnotationConfiguration is ignored if the metadata-complete attribute
   is present in an override descriptor regardless of the value
 + 389452 if web-fragment metadata-complete==true still scan its related jar if
   there there is a ServletContainerInitializer, ensure webapp restarts work
 + 389686 Fix reference to org.eclipse.jetty.util.log.stderr.LONG system
   property in javadoc for StdErrLog
 + 389956 Bad __context set in WebAppContext.start sequence with respect to ENC
   setup
 + 389965 OPTIONS should allow spaces in comma separated list
 + 390108 Servlet 3.0 API for programmatic login doesn't appear to work
 + 390161 Apply DeferredAuthentication fix to jaspi
 + 390163 Implement ServletRegistration.Dynamic.setServletSecurity
 + 390256 Remove Jetty6 Support
 + 390263 Sec-WebSocket-Extensions from Chrome and Safari badly handled
 + 390503 http-method-omission element not being processed
 + 390560 The method AnnotationParser.getAnnotationHandlers(String) always
   returns a empty collection.
 + 391080 Multipart temp files can be left on disk from Request.getPart and
   getParts
 + 391082 No exception if multipart input stream incomplete
 + 391140 Implement x-webkit-deflate-frame extension as-used by Chrome/Safari
 + 391188 Files written with Request.getPart().write(filename) should not be
   auto-deleted
 + 391483 fix bad javadoc example in shutdown handler
 + 391588 WebSocket Client does not set masking on close frames
 + 391590 WebSocket client needs ability to set requested extensions
 + 391591 WebSocket client should support x-webkit-deflate-frame
 + 391622 Be lenient on RFC6265 restriction on duplicate cookie names in same
   response
 + 391623 Add option to --stop to wait for target jetty to stop
 + JETTY-1515 Include cookies on 304 responses from DefaultServlet
 + JETTY-1532 HTTP headers decoded with platform's default encoding
 + JETTY-1541 fixed different behaviour for single byte writes
 + JETTY-1547 Jetty does not honor web.xml
   web-app/jsp-config/jsp-property-group/default-content-type

jetty-9.0.0.M0 - 21 September 2012
 + 380924 xmlconfiguration <Configure and <New supports named constructors
   including dynamic ordering of parameters
 + 380928 Implement new websocket close code
 + 385448 migrate jetty jmx usage to be annotation based
 + 387928 retire jetty-ajp
 + 389639 set plugin version for jetty-jspc-maven-plugin

jetty-8.1.7.v20120910 - 10 September 2012
 + 388895 Update dependencies for jetty-jndi
 + fix busy logging statement re: sessions

jetty-7.6.7.v20120910 - 10 September 2012
 + 388895 Update dependencies for jetty-jndi
 + fix busy logging statement re: sessions

jetty-8.1.6.v20120903 - 03 September 2012
 + 347130 Empty getResourcePaths due to ZipFileClosedException
 + 367591 Support Env variables in XmlConfiguration
 + 377055 Prevent webapp classloader leaks
 + 379207 backported fixes from jetty-9 to make hierarchy work
 + 379423 Jetty URL Decoding fails for certain international characters
 + 383304 Reset PrintWriter on response recycle
 + 384847 better name
 + 385049 fix issue with pipelined connections when switching protocols
 + 385651 Message 'Address already in use' not specific enough
 + 385925 make SslContextFactory.setProtocols and
   SslContextFactory.setCipherSuites preserve the order of the given parameters
 + 386010 JspRuntimeContext rewraps System.err
 + 386591 add UnixCrypt note to about.html
 + 386714 used deferred auth for form login and error pages
 + 387896 populate session in SessionAuthentication as a valueBound in addition
   to activation so it is populate when needed
 + 387943 Catch CNFE when no jstl jars are installed
 + 387953 jstl does not work with jetty-7 in osgi
 + 388072 GZipFilter incorrectly gzips when Accept-Encoding: gzip; q=0
 + 388073 null session id from cookie causes NPE fixed
 + 388102 Jetty HttpClient memory leaks when sending larger files
 + 388393 WebAppProvider doesn't work alongside OSGi deployer
 + 388502 handle earlyEOF with 500
 + 388652 Do not flush on handle return if request is suspended
 + JETTY-1501 Setting custom error response message changes page title
 + JETTY-1515 Include cookies on 304 responses from DefaultServlet
 + JETTY-1527 handle requests with URIs like http://host  (ie no / )
 + JETTY-1529 Ensure new session that has just been authenticated does not get
   renewed
 + JETTY-1532 HTTP headers decoded with platform's default encoding
 + JETTY-1541 fixed different behaviour for single byte writes

jetty-7.6.6.v20120903 - 03 September 2012
 + 347130 Empty getResourcePaths due to ZipFileClosedException
 + 367591 Support Env variables in XmlConfiguration
 + 377055 Prevent webapp classloader leaks
 + 379207 backported fixes from jetty-9 to make hierarchy work
 + 379423 Jetty URL Decoding fails for certain international characters
 + 383304 Reset PrintWriter on response recycle
 + 384847 better name
 + 385049 fix issue with pipelined connections when switching protocols
 + 385651 Message 'Address already in use' not specific enough
 + 386010 JspRuntimeContext rewraps System.err
 + 386591 add UnixCrypt note to about.html
 + 386714 used deferred auth for form login and error pages
 + 387896 populate session in SessionAuthentication as a valueBound in addition
   to activation so it is populate when needed
 + 387943 Catch CNFE when no jstl jars are installed
 + 387953 jstl does not work with jetty-7 in osgi
 + 388072 GZipFilter incorrectly gzips when Accept-Encoding: gzip; q=0
 + 388073 null session id from cookie causes NPE fixed
 + 388102 Jetty HttpClient memory leaks when sending larger files
 + 388393 WebAppProvider doesn't work alongside OSGi deployer
 + 388502 handle earlyEOF with 500
 + 388652 Do not flush on handle return if request is suspended
 + JETTY-1501 Setting custom error response message changes page title
 + JETTY-1515 Include cookies on 304 responses from DefaultServlet
 + JETTY-1527 handle requests with URIs like http://host  (ie no / )
 + JETTY-1529 Ensure new session that has just been authenticated does not get
   renewed
 + JETTY-1532 HTTP headers decoded with platform's default encoding
 + JETTY-1541 fixed different behaviour for single byte writes
 + 385925 make SslContextFactory.setProtocols and
   SslContextFactory.setCipherSuites preserve the order of the given parameters

jetty-8.1.5.v20120716 - 16 June 2012
 + 376717 Balancer Servlet with round robin support, contribution, added
   missing license
 + 379250 Server is added to shutdown hook twice
 + 380866 maxIdleTime set to 0 after session migration
 + 381399 Unable to stop a jetty instance that has not finished starting
 + 381401 Print log warning when stop attempt made with incorrect STOP.KEY
 + 381402 Make ContextHandler take set of protected directories
 + 381521 set Vary:Accept-Encoding header for content that might be compressed
 + 381639 CrossOriginFilter does not support Access-Control-Expose-Headers
 + 381712 Support all declared servlets that implement
   org.apache.jasper.servlet.JspServlet
 + 381825 leave URI params in forwarded requestURI
 + 381876 Monitor should wait for child to finish before exiting
 + 382343 Jetty XML support for Map is broken
 + 383251 500 for SocketExceptions
 + 383881 WebSocketHandler sets request as handled
 + 384254 revert change to writable when not dispatched
 + 384280 Implement preliminary ServletRegistrations
 + 384847 CrossOriginFilter is not working
 + 384896 JDBCSessionManager fails to load existing sessions on oracle when
   contextPath is /
 + 384980 Jetty client unable to recover from Time outs when connection count
   per address hits max.
 + 385138 add getter for session path and max cookie age that seemed to
   disappear in a merge long ago
 + JETTY-1523 It is imposible to map servlet to "/" using
   WebApplicationInitializer
 + JETTY-1525 Show handle status in response debug message
 + JETTY-1530 refine search control on ldap login module

jetty-7.6.5.v20120716 - 16 July 2012
 + 376717 Balancer Servlet with round robin support, contribution, added
   missing license
 + 379250 Server is added to shutdown hook twice
 + 380866 maxIdleTime set to 0 after session migration
 + 381399 Unable to stop a jetty instance that has not finished starting
 + 381401 Print log warning when stop attempt made with incorrect STOP.KEY
 + 381402 Make ContextHandler take set of protected directories
 + 381521 set Vary:Accept-Encoding header for content that might be compressed
 + 381639 CrossOriginFilter does not support Access-Control-Expose-Headers
 + 381712 Support all declared servlets that implement
   org.apache.jasper.servlet.JspServlet
 + 381825 leave URI params in forwarded requestURI
 + 381876 Monitor should wait for child to finish before exiting
 + 382343 Jetty XML support for Map is broken
 + 383251 500 for SocketExceptions
 + 383881 WebSocketHandler sets request as handled
 + 384254 revert change to writable when not dispatched
 + 384847 CrossOriginFilter is not working
 + 384896 JDBCSessionManager fails to load existing sessions on oracle when
   contextPath is /
 + 384980 Jetty client unable to recover from Time outs when connection count
   per address hits max.
 + JETTY-1525 Show handle status in response debug message
 + JETTY-1530 refine search control on ldap login module

jetty-8.1.4.v20120524 - 24 May 2012
 + 367608 ignore the aysncrequestreadtest as it is known to fail and is waiting
   for a fix
 + 371853 Support bundleentry: protocol for webapp embedded as directory in
   osgi bundle
 + 373620 Add ch.qos.logback.access.jetty to the Import-Package for
   jetty-osgi-boot-logback bundle
 + 376152 apply context resources recursively
 + 376801 Make JAAS login modules useable without jetty infrastructure
 + 377323 Request#getParts() throws ServletException when it should be throwing
   IllegalStateException
 + 377391 Manifest updates to jetty-osgi-boot-logback
 + 377492 NPE if jsp taglibs bundle not deployed
 + 377550 set charset when content type is set
 + 377587 ConnectHandler write will block on partial write
 + 377610 New session not timed out if an old session is invalidated in scope
   of same request
 + 377709 Support for RequestParameterCallback missing
 + 378242 Re-extract war on restart if incomplete extraction
 + 378273 Remove default Bundle-Localization header
 + 378487 Null out contextPath on Request.recycle
 + 379015 Use factored jetty xml config files for defaults
 + 379046 avoid closing idle connections from selector thread
 + 379089 DefaultServlet ignores its resourceBase and uses context's
   ResourceCollection when listing diretories
 + 379194 ProxyServlet enhancement to enable easy creation of alternative
   HttpClient implementations
 + 379909 FormAuthenticator Rembers only the URL of first Request before
   authentication
 + 380034 last modified times taken from JarEntry for JarFile resources
 + 380212 Clear buffer if parsing fails due to full buffer
 + 380222 JettyPolicyRuntimeTest failure

jetty-7.6.4.v20120524 - 24 May 2012
 + 367608 ignore the aysncrequestreadtest as it is known to fail and is waiting
   for a fix
 + 371853 Support bundleentry: protocol for webapp embedded as directory in
   osgi bundle
 + 373620 Add ch.qos.logback.access.jetty to the Import-Package for
   jetty-osgi-boot-logback bundle
 + 376152 apply context resources recursively
 + 376801 Make JAAS login modules useable without jetty infrastructure
 + 377391 Manifest updates to jetty-osgi-boot-logback
 + 377492 NPE when deploying a Web Application Bundle with unresolved
   Require-TldBundle
 + 377550 set charset when content type is set
 + 377587 ConnectHandler write will block on partial write
 + 377610 New session not timed out if an old session is invalidated in scope
   of same request
 + 377709 Support for RequestParameterCallback missing
 + 378242 Re-extract war on restart if incomplete extraction
 + 378273 Remove default Bundle-Localization header
 + 378487 Null out contextPath on Request.recycle
 + 379015 Use factored jetty xml config files for defaults
 + 379046 avoid closing idle connections from selector thread
 + 379089 DefaultServlet ignores its resourceBase and uses context's
   ResourceCollection when listing diretories
 + 379194 ProxyServlet enhancement to enable easy creation of alternative
   HttpClient implementations
 + 379909 FormAuthenticator Rembers only the URL of first Request before
   authentication
 + 380034 last modified times taken from JarEntry for JarFile resources
 + 380212 Clear buffer if parsing fails due to full buffer
 + 380222 JettyPolicyRuntimeTest failure

jetty-8.1.3.v20120416 - 16 April 2012
 + 349110 MultiPartFilter records the content-type in request params
 + 367172 Remove detection for slf4j NOPLogger
 + 372678 Embedded Examples need updates for new LoginService requirement
 + 373269 Make ServletHandler.notFound() method impl do nothing - override to
   send back 404.
 + 373421 address potential race condition related to the nonce queue removing
   the same nonce twice
 + 373952 bind called too frequently on refresh
 + 374018 correctly handle requestperminuted underflow
 + 374152 jetty-all-server MANIFEST contains wrong import:
   javax.servlet.annotation;version="[2.6,3)"
 + 374252 SslConnection.onClose() does not forward to nested connection
 + 374258 SPDY leaks SSLEngines. Made the test more reliable
 + 374367 NPE in QueuedThreadPool.dump() with early java6 jvms
 + 374475 Response.sendRedirect does not encode UTF-8 characters properly
 + 374881 Set copyWebInf to false by default
 + 374891 enhancement to how ProxyServlet determines the proxy target
 + 375009 Filter initialization error will throw MultiException
 + 375083 Flow control should take in account window size changes from
   concurrent SETTINGS
 + 375096 If starting a server instance fails in osgi it is cleaned up
 + 375490 NPE with --help on command line
 + 375509 Stalled stream stalls other streams or session control frames. Now
   using a "death pill" instead of a boolean in order to avoid race conditions
   where DataInfos were read from the queue (but the boolean not updated yet),
   and viceversa.
 + 375594 fixed SSL tests so they are not order dependent
 + 375709 Ensure resolveTempDirectory failure does not deadlock; improve error
   message
 + 375906 Part.getHeader method not case insensitive
 + 375970 HttpServletRequest.getRemoteAddr() returns null when HTTP is over
   SPDY.
 + 376201 HalfClosed state not handled properly. Addendum to restore previous
   behavior, where a closed stream was also half closed.
 + 376324 <max-file-size> is not respected in <multipart-config>
 + JETTY-1495 Ensure dynamic servlet addition does not cause servlets to be
   inited.
 + JETTY-1500 form parameters from multipart request not available via
   request.getParameter
 + JETTY-1504 HttpServletResponseWrapper ignored when using asyncContext?

jetty-7.6.3.v20120416 - 16 April 2012
 + 367172 Remove detection for slf4j NOPLogger
 + 373269 Make ServletHandler.notFound() method impl do nothing - override to
   send back 404.
 + 373421 address potential race condition related to the nonce queue removing
   the same nonce twice
 + 373952 bind called too frequently on refresh
 + 374018 correctly handle requestperminuted underflow
 + 374252 SslConnection.onClose() does not forward to nested connection
 + 374258 SPDY leaks SSLEngines. Made the test more reliable
 + 374367 NPE in QueuedThreadPool.dump() with early java6 jvms
 + 374475 Response.sendRedirect does not encode UTF-8 characters properly
 + 374881 Set copyWebInf to false by default
 + 374891 enhancement to how ProxyServlet determines the proxy target
 + 375009 Filter initialization error will throw MultiException
 + 375083 Flow control should take in account window size changes from
   concurrent SETTINGS
 + 375096 If starting a server instance fails in osgi it is cleaned up
 + 375490 NPE with --help on command line
 + 375509 Stalled stream stalls other streams or session control frames. Now
   using a "death pill" instead of a boolean in order to avoid race conditions
   where DataInfos were read from the queue (but the boolean not updated yet),
   and viceversa.
 + 375594 fixed SSL tests so they are not order dependent
 + 375709 Ensure resolveTempDirectory failure does not deadlock; improve error
   message
 + 375970 HttpServletRequest.getRemoteAddr() returns null when HTTP is over
   SPDY.
 + 376201 HalfClosed state not handled properly. Addendum to restore previous
   behavior, where a closed stream was also half closed.
 + JETTY-1504 HttpServletResponseWrapper ignored when using asyncContext?

jetty-8.1.2.v20120308 - 08 March 2012
 + 370387 SafariWebsocketDraft0Test failure during build
 + 371168 Update ClientCrossContextSessionTest
 + 372093 handle quotes in Require-Bundle manifest string
 + 372457 Big response + slow clients + pipelined requests cause Jetty spinning
   and eventually closing connections. Added a TODO for a method renaming that
   will happen in the next major release (to avoid break implementers).
 + 372487 JDBCSessionManager does not work with Oracle
 + 372806 Command line should accept relative paths for xml config files
 + 373037 jetty.server.Response.setContentLength(int) should not close a Writer
   when length=0
 + 373162 add improved implementation for getParameterMap(), needs a test
   though and the existing setup doesn't seem like it would easily support the
   needed test so need to do that still
 + 373306 Set default user agent extraction pattern for UserAgentFilter
 + 373567 cert validation issue with ocsp and crldp always being enabled when
   validating turned on fixed
 + 373603 NullPointer in WebServletAnnotation
 + JETTY-1409 GzipFilter will double-compress application/x-gzip content
 + JETTY-1489 WebAppProvider attempts to deploy .svn folder
 + JETTY-1494

jetty-7.6.2.v20120308 - 08 March 2012
 + 370387 SafariWebsocketDraft0Test failure during build
 + 371168 Update ClientCrossContextSessionTest
 + 372093 handle quotes in Require-Bundle manifest string
 + 372457 Big response + slow clients + pipelined requests cause Jetty spinning
   and eventually closing connections. Added a TODO for a method renaming that
   will happen in the next major release (to avoid break implementers).
 + 372487 JDBCSessionManager does not work with Oracle
 + 372806 Command line should accept relative paths for xml config files
 + 373037 jetty.server.Response.setContentLength(int) should not close a Writer
   when length=0
 + 373162 add improved implementation for getParameterMap(), needs a test
   though and the existing setup doesn't seem like it would easily support the
   needed test so need to do that still
 + 373306 Set default user agent extraction pattern for UserAgentFilter
 + 373567 cert validation issue with ocsp and crldp always being enabled when
   validating turned on fixed
 + JETTY-1409 GzipFilter will double-compress application/x-gzip content
 + JETTY-1489 WebAppProvider attempts to deploy .svn folder
 + JETTY-1494

jetty-8.1.1.v20120215 - 15 February 2012
 + 369121 simplified test
 + 370120 jvm arguments added via start.ini and --exec are missing spaces
 + 370137 SslContextFactory does not respect order for
   [included|excluded]Protocols() and [included|excluded]CipherSuites().
 + 370368 resolve stack overflow in mongo db session manager
 + 370386 Remove META-INF from jetty distro
 + 371040 nosqlsession needs to call correct super contructor for new sessions
 + 371041 valid was not being set to new mongo db sessions, and the call to
   mongodb api was wrong in isIdInUse
 + 371162 NPE protection for nested security handlers
 + JETTY-1484 Add option for HashSessionManager to delete session files if it
   can't restore them

jetty-7.6.1.v20120215 - 15 February 2012
 + 369121 simplified test
 + 370120 jvm arguments added via start.ini and --exec are missing spaces
 + 370137 SslContextFactory does not respect order for
   [included|excluded]Protocols() and [included|excluded]CipherSuites().
 + 370368 resolve stack overflow in mongo db session manager
 + 370386 Remove META-INF from jetty distro
 + 371040 nosqlsession needs to call correct super contructor for new sessions
 + 371041 valid was not being set to new mongo db sessions, and the call to
   mongodb api was wrong in isIdInUse
 + 371162 NPE protection for nested security handlers
 + JETTY-1484 Add option for HashSessionManager to delete session files if it
   can't restore them

jetty-8.1.0.v20120127 - 27 January 2012
 + 368773 allow authentication to be set by non securityHandler handlers
 + 368992 avoid update key while flushing during a write
 + 369216 turned off the shared resource cache
 + 369349 replace quotes with a space escape method

jetty-7.6.0.v20120127 - 27 January 2012
 + 368773 allow authentication to be set by non securityHandler handlers
 + 368992 avoid update key while flushing during a write
 + 369216 turned off the shared resource cache
 + 369349 replace quotes with a space escape method

jetty-8.1.0.RC5 - 20 January 2012
 + 359329 Prevent reinvocation of LoginModule.login with jaspi for already
   authed user
 + 368632 Remove superfluous removal of org.apache.catalina.jsp_file
 + 368633 fixed configure.dtd resource mappings
 + 368635 moved lifecycle state reporting from toString to dump
 + 368773 process data constraints without realm
 + 368787 always set token view to new header buffers in httpparser
 + 368821 improved test harness
 + 368920 JettyAwareLogger always formats the arguments
 + 368948 POM for jetty-jndi references unknown version for javax.activation
 + 368992 NPE in HttpGenerator.prepareBuffers() test case
 + JETTY-1475 made output state fields volatile to provide memory barrier for
   non dispatched thread IO

jetty-7.6.0.RC5 - 20 January 2012
 + 359329 Prevent reinvocation of LoginModule.login with jaspi for already
   authed user
 + 368632 Remove superfluous removal of org.apache.catalina.jsp_file
 + 368633 fixed configure.dtd resource mappings
 + 368635 moved lifecycle state reporting from toString to dump
 + 368773 process data constraints without realm
 + 368787 always set token view to new header buffers in httpparser
 + 368821 improved test harness
 + 368920 JettyAwareLogger always formats the arguments
 + 368948 POM for jetty-jndi references unknown version for javax.activation
 + 368992 avoid non-blocking flush when writing to avoid setting !_writable
   without _writeblocked
 + JETTY-1475 made output state fields volatile to provide memory barrier for
   non dispatched thread IO

jetty-8.1.0.RC4 - 13 January 2012
 + 365048 jetty Http client does not send proxy authentication when requesting
   a Https-resource through a web-proxy.
 + 366774 removed XSS vulnerbility
 + 367099 Upgrade jetty-websocket for RFC 6455 - Addendum
 + 367433 added tests to investigate
 + 367435 improved D00 test harness
 + 367485 HttpExchange canceled before response do not release connection
 + 367502 WebSocket connections should be closed when application context is
   stopped.
 + 367548 jetty-osgi-boot must not import the nested package twice
 + 367591 corrected configuration.xml version to 7.6
 + 367635 Added support for start.d directory
 + 367638 limit number of form parameters to avoid DOS
 + 367716 simplified idleTimeout logic
 + 368035 WebSocketClientFactory does not invoke super.doStop()
 + 368060 do not encode sendRedirect URLs
 + 368112 NPE on <jsp-config><taglib> element parsing web.xml
 + 368113 Support servlet mapping to ""
 + 368114 Protect against non-Strings in System properties for Log
 + 368189 WebSocketClientFactory should not manage external thread pool. 368240
   - Improve AggregateLifeCycle handling of shared lifecycles
 + 368215 Remove debug from jaspi
 + 368240 Better handling of locally created ThreadPool. Forgot to null out
   field.
 + 368291 Change warning to info for NoSuchFieldException on
   BeanELResolver.properties
 + JETTY-1467 close half closed when idle

jetty-7.6.0.RC4 - 13 January 2012
 + 365048 jetty Http client does not send proxy authentication when requesting
   a Https-resource through a web-proxy.
 + 366774 removed XSS vulnerbility
 + 367099 Upgrade jetty-websocket for RFC 6455 - Addendum
 + 367716 simplified maxIdleTime logic
 + 368035 WebSocketClientFactory does not invoke super.doStop()
 + 368060 do not encode sendRedirect URLs
 + 368114 Protect against non-Strings in System properties for Log
 + 368189 WebSocketClientFactory should not manage external thread pool
 + 368215 Remove debug from jaspi
 + 368240 Improve AggregateLifeCycle handling of shared lifecycles
 + 368291 Change warning to info for NoSuchFieldException on
   BeanELResolver.properties

jetty-8.1.0.RC2 - 22 December 2011
 + 359329 jetty-jaspi must exports its packages. jetty-plus must import
   javax.security
 + 364638 HttpParser closes if data received while seeking EOF. Tests fixed to
   cope
 + 364921 Made test less time sensitive
 + 364936 use Resource for opening URL streams
 + 365267 NullPointerException in bad Address
 + 365375 ResourceHandler should be a HandlerWrapper
 + 365750 Support WebSocket over SSL, aka wss://
 + 365932 Produce jetty-websocket aggregate jar for android use
 + 365947 Set headers for Auth failure and retry in http-spi
 + 366316 Superfluous printStackTrace on 404
 + 366342 Dont persist DosFilter trackers in http session
 + 366730 pass the time idle to onIdleExpire
 + 367048 test harness for guard on suspended requests
 + 367175 SSL 100% CPU spin in case of blocked write and RST
 + 367219 WebSocketClient.open() fails when URI uses default ports
 + 367383 jsp-config element must be returned for
   ServletContext.getJspConfigDescriptor
 + JETTY-1460 suppress PrintWriter exceptions
 + JETTY-1463 websocket D0 parser should return progress even if no fill done
 + JETTY-1465 NPE in ContextHandler.toString

jetty-7.6.0.RC3 - 05 January 2012
 + 367433 added tests to investigate
 + 367435 improved D00 test harness
 + 367485 HttpExchange canceled before response do not release connection
 + 367502 WebSocket connections should be closed when application context is
   stopped.
 + 367591 corrected configuration.xml version to 7.6
 + 367635 Added support for start.d directory
 + 367638 limit number of form parameters to avoid DOS
 + JETTY-1467 close half closed when idle

jetty-7.6.0.RC2 - 22 December 2011
 + 364638 HttpParser closes if data received while seeking EOF. Tests fixed to
   cope
 + 364921 Made test less time sensitive for ssl
 + 364936 use Resource for opening URL streams
 + 365267 NullPointerException in bad Address
 + 365375 ResourceHandler should be a HandlerWrapper
 + 365750 Support WebSocket over SSL, aka wss://
 + 365932 Produce jetty-websocket aggregate jar for android use
 + 365947 Set headers for Auth failure and retry in http-spi
 + 366316 Superfluous printStackTrace on 404
 + 366342 Dont persist DosFilter trackers in http session
 + 366730 pass the time idle to onIdleExpire
 + 367048 test harness for guard on suspended requests
 + 367175 SSL 100% CPU spin in case of blocked write and RST
 + 367219 WebSocketClient.open() fails when URI uses default ports
 + JETTY-1460 suppress PrintWriter exceptions
 + JETTY-1463 websocket D0 parser should return progress even if no fill done
 + JETTY-1465 NPE in ContextHandler.toString

jetty-8.1.0.RC1 - 06 December 2011
 + 360245 The version of the javax.servlet packages to import is 2.6 instead of
   3.0
 + 365370 ServletHandler can fall through to nested handler

jetty-8.1.0.RC0 - 30 November 2011
 + 352565 cookie httponly flag ignored
 + 353285 ServletSecurity annotation ignored
 + 357163 jetty 8 ought to proxy jetty8 javadocs
 + 357209 JSP tag listeners not called
 + 360051 SocketConnectionTest.testServerClosedConnection is excluded
 + 361135 Allow session cookies to NEVER be marked as secure, even on HTTPS
   requests.
 + 362249 update shell scripts to jetty8
 + 363878 Add ecj compiler to jetty-8 for jsp
 + 364283 can't parse the servlet multipart-config for the web.xml
 + 364430 Support web.xml enabled state for servlets

jetty-7.6.0.RC5 - 20 January 2012
 + 359329 Prevent reinvocation of LoginModule.login with jaspi for already
   authed user
 + 368632 Remove superfluous removal of org.apache.catalina.jsp_file
 + 368633 fixed configure.dtd resource mappings
 + 368635 moved lifecycle state reporting from toString to dump
 + 368773 process data constraints without realm
 + 368787 always set token view to new header buffers in httpparser
 + 368821 improved test harness
 + 368920 JettyAwareLogger always formats the arguments
 + 368948 POM for jetty-jndi references unknown version for javax.activation
 + 368992 avoid non-blocking flush when writing to avoid setting !_writable
   without _writeblocked
 + JETTY-1475 made output state fields volatile to provide memory barrier for
   non dispatched thread IO

jetty-7.6.0.RC4 - 13 January 2012
 + 365048 jetty Http client does not send proxy authentication when requesting
   a Https-resource through a web-proxy.
 + 366774 removed XSS vulnerbility
 + 367099 Upgrade jetty-websocket for RFC 6455 - Addendum
 + 367716 simplified idleTimeout logic
 + 368035 WebSocketClientFactory does not invoke super.doStop()
 + 368060 do not encode sendRedirect URLs
 + 368114 Protect against non-Strings in System properties for Log
 + 368189 WebSocketClientFactory should not manage external thread pool
 + 368215 Remove debug from jaspi
 + 368240 Improve AggregateLifeCycle handling of shared lifecycles
 + 368291 Change warning to info for NoSuchFieldException on
   BeanELResolver.properties

jetty-7.6.0.RC3 - 05 January 2012
 + 367433 added tests to investigate
 + 367435 improved D00 test harness
 + 367485 HttpExchange canceled before response do not release connection
 + 367502 WebSocket connections should be closed when application context is
   stopped.
 + 367591 corrected configuration.xml version to 7.6
 + 367635 Added support for start.d directory
 + 367638 limit number of form parameters to avoid DOS
 + JETTY-1467 close half closed when idle

jetty-7.6.0.RC2 - 22 December 2011
 + 364638 HttpParser closes if data received while seeking EOF. Tests fixed to
   cope
 + 364921 Made test less time sensitive for ssl
 + 364936 use Resource for opening URL streams
 + 365267 NullPointerException in bad Address
 + 365375 ResourceHandler should be a HandlerWrapper
 + 365750 Support WebSocket over SSL, aka wss://
 + 365932 Produce jetty-websocket aggregate jar for android use
 + 365947 Set headers for Auth failure and retry in http-spi
 + 366316 Superfluous printStackTrace on 404
 + 366342 Dont persist DosFilter trackers in http session
 + 366730 pass the time idle to onIdleExpire
 + 367048 test harness for guard on suspended requests
 + 367175 SSL 100% CPU spin in case of blocked write and RST
 + 367219 WebSocketClient.open() fails when URI uses default ports
 + JETTY-1460 suppress PrintWriter exceptions
 + JETTY-1463 websocket D0 parser should return progress even if no fill done
 + JETTY-1465 NPE in ContextHandler.toString

jetty-7.6.0.RC1 - 04 December 2011
 + 352565 cookie httponly flag ignored
 + 353285 ServletSecurity annotation ignored
 + 357163 jetty 8 ought to proxy jetty8 javadocs
 + 357209 JSP tag listeners not called
 + 360051 SocketConnectionTest.testServerClosedConnection is excluded
 + 361135 Allow session cookies to NEVER be marked as secure, even on HTTPS
   requests.
 + 362249 update shell scripts to jetty8
 + 363878 Add ecj compiler to jetty-8 for jsp
 + 364283 can't parse the servlet multipart-config for the web.xml
 + 364430 Support web.xml enabled state for servlets
 + 365370 ServletHandler can fall through to nested handler

jetty-7.6.0.RC0 - 29 November 2011
 + 349110 fixed bypass chunk handling
 + 360546 handle set count exceeding max integer
 + 362111 StdErrLog.isDebugEnabled() returns true too often
 + 362113 Improve Test Coverage of org.eclipse.jetty.util.log classes
 + 362407 setTrustStore(Resource) -> setTrustStoreResource(R)
 + 362447 add setMaxNonceAge() to DigestAuthenticator
 + 362468 NPE at line org.eclipse.jetty.io.BufferUtil.putHexInt
 + 362614 NPE in accepting connection
 + 362626 IllegalStateException thrown when SslContextFactory preconfigured
   with SSLContext
 + 362696 expand virtual host configuration options to ContextHandler and add
   associated test case for new behavior
 + 362742 improved UTF8 exception reason
 + 363124 improved websocket close handling
 + 363381 Throw IllegalStateException if Request uri is null on getServerName
 + 363408 GzipFilter should not attempt to compress HTTP status 204
 + 363488 ShutdownHandler use stopper thread
 + 363718 Setting java.rmi.server.hostname in jetty-jmx.xml
 + 363757 partial fix
 + 363785 StdErrLog must use system-dependent EOL
 + 363943 ignore null attribute values
 + 363993 EOFException parsing HEAD response in HttpTester
 + 364638 SCEP does idle timestamp checking. New setCheckForIdle method
   controls onIdleExpired callback. 364921 a second onIdleExpired callback will
   result in close rather than a shutdown output.
 + 364657 Support HTTP only cookies from standard API
 + JETTY-1442 add _hostHeader setter for ProxyRule
 + Refactored NIO layer for better half close handling

jetty-8.0.4.v20111024 - 24 October 2011
 + 358263 JDBCSessionIdManager add setDatasource(DataSource) method
 + 358649 Replace existing StdErrLog system properties for DEBUG/IGNORED with
   LEVEL instead.
 + 360836 Accept parameters with bad UTF-8. Use replacement character
 + 360912 CrossOriginFilter does not send Access-Control-Allow-Origin on
   responses. 355103 Make allowCredentials default to true in
   CrossOriginFilter.
 + 360938 Connections closed after a while
 + 361135 secure cookies for sessions
 + 361319 Log initialization does not catch correct exceptions on all jvms
 + 361325 359292 Allow KeyStore to be set
 + 361456 release timer task on connection failed
 + 361655 ExecutorThreadPool.isLowOnThreads() returns wrong value
 + JETTY-1444 start threadpool before selector manager

jetty-7.5.4.v20111024 - 24 October 2011
 + 358263 JDBCSessionIdManager add setDatasource(DataSource) method
 + 358649 Replace existing StdErrLog system properties for DEBUG/IGNORED with
   LEVEL instead.
 + 360836 Accept parameters with bad UTF-8. Use replacement character
 + 360912 CrossOriginFilter does not send Access-Control-Allow-Origin on
   responses. 355103 Make allowCredentials default to true in
   CrossOriginFilter.
 + 360938 Connections closed after a while
 + 361319 Log initialization does not catch correct exceptions on all jvms
 + 361325 359292 Allow KeyStore to be set
 + 361456 release timer task on connection failed
 + 361655 ExecutorThreadPool.isLowOnThreads() returns wrong value
 + JETTY-1444 start threadpool before selector manager

jetty-8.0.3.v20111011 - 11 October 2011
 + 348978 migrate jetty-http-spi
 + 358649 StdErrLog system properties for package/class logging LEVEL

jetty-8.0.2.v20111006 - 06 October 2011
 + 336443 add missing comma in DigestAuthenticator string
 + 342161 ScannerTest fails intermittently on Mac OS X
 + 346419 testing HttpClient FDs
 + 353267 Request._parameters initialization bug
 + 353509 jetty-client unit tests are running too long
 + 353627 Basic Auth checks that Basic method has been send
 + 356144 Allow SelectorManager thread priority to be set
 + 356274 Start SSL socket factory in call to open()
 + 357163 jetty 8 ought to proxy jetty8 javadocs
 + 357178 websockets draft 14 support
 + 357188 Send content buffer directly
 + 357209 JSP tag listeners not called
 + 357216 Logging via Log4J does not expand braces in format strings
 + 357240 more half close refinements
 + 357338 remove debug
 + 357672 resolve issue with serializing pojos with mongodb session manager
   thanks to john simone for the discovery and fix
 + 357959 Include javadoc in distribution
 + 358027 NullPointerException in ResourceHandler with jetty-stylesheet.css
 + 358035 idle time only active if > 0
 + 358147 Add catch for UnknownHostException to fix leaky file descriptor in
   client
 + 358164 Dispatch from servlet to handler
 + 358263 add method for osgi users to register a driver as Class.forName does
   not work for them
 + 358649 StdErrLog system properties for package/class logging LEVEL
 + 358674 Still allows sslv3 for now
 + 358687 Updated jsp does not scan for system tlds Fixed pattern
 + 358784 JSP broken on Java 1.5
 + 358925 bit more javadoc on usage
 + 358959 File descriptor leak with UnresolvedAddressException
 + 359309 adjust previous test for servletPath to include pathInfo
 + 359673 updated websocket version handling
 + 359675 Principal != String, fix for issue in property file login manager
 + 360051 SocketConnectionTest.testServerClosedConnection is excluded
 + 360066 jsps referenced in web.xml <jsp-file> elements do not compile
 + JETTY-1130 Access Sessions from HashSessionIdManager
 + JETTY-1277 Fixed sendRedirect encoding of relative locations
 + JETTY-1322 idle sweeper checks for closed endp
 + JETTY-1377 extra logging for busy selector
 + JETTY-1378 new sys property for the latest jsp-impl to force the use of the
   JDTCompiler when running in OSGi.
 + JETTY-1414 applied to PropertyUserStore
 + JETTY-1415 Start/Stop Server and Client only once in test, code format
 + JETTY-1420 Set Host header for new request in RedirectListener
 + JETTY-1421 Implement RedirectListener.onException,onConnectionFailed
 + JETTY-1423 force connection to be closed returned
 + JETTY-1430 local JNDI contexts don't carry environment
 + JETTY-1434 Add a jsp that exercises jstl
 + JETTY-1439 space in directory installation path causes classloader problem

jetty-7.5.3.v20111011 - 11 October 2011
 + 348978 migrate jetty-http-spi
 + 358649 StdErrLog system properties for package/class logging LEVEL

jetty-7.5.2.v20111006 - 06 October 2011
 + 336443 check nonce count is increasing
 + 342161 ScannerTest fails intermittently on Mac OS X
 + 346419 testing HttpClient FDs
 + 353267 Request._parameters initialization bug
 + 353509 jetty-client unit tests are running too long
 + 353627 Basic Auth checks that Basic method has been send
 + 356144 Allow SelectorManager thread priority to be set
 + 356274 Start SSL socket factory in call to open()
 + 357178 websockets draft 14 support
 + 357188 Send content buffer directly
 + 357209 JSP tag listeners not called
 + 357216 Logging via Log4J does not expand braces in format strings
 + 357240 more half close refinements
 + 357338 remove debug
 + 357672 resolve issue with serializing pojos with mongodb session manager
   thanks to john simone for the discovery and fix
 + 357959 Include javadoc in distribution
 + 358027 NullPointerException in ResourceHandler with jetty-stylesheet.css
 + 358035 idle time only active if > 0
 + 358147 Add catch for UnknownHostException to fix leaky file descriptor in
   client
 + 358164 Dispatch from servlet to handler
 + 358263 add method for osgi users to register a driver as Class.forName does
   not work for them
 + 358649 StdErrLog system properties for package/class logging LEVEL
 + 358674 Still allows sslv3 for now
 + 358687 Updated jsp does not scan for system tlds Fixed pattern
 + 358784 JSP broken on Java 1.5
 + 358925 bit more javadoc on usage
 + 358959 File descriptor leak with UnresolvedAddressException
 + 359309 adjust previous test for servletPath to include pathInfo
 + 359673 updated websocket version handling
 + 359675 Principal != String, fix for issue in property file login manager
 + 360051 SocketConnectionTest.testServerClosedConnection is excluded
 + 360066 jsps referenced in web.xml <jsp-file> elements do not compile
 + JETTY-1130 Access Sessions from HashSessionIdManager
 + JETTY-1277 Fixed sendRedirect encoding of relative locations
 + JETTY-1322 idle sweeper checks for closed endp
 + JETTY-1377 extra logging for busy selector
 + JETTY-1378 new sys property for the latest jsp-impl to force the use of the
   JDTCompiler when running in OSGi.
 + JETTY-1414 applied to PropertyUserStore
 + JETTY-1415 Start/Stop Server and Client only once in test, code format
 + JETTY-1420 Set Host header for new request in RedirectListener
 + JETTY-1421 Implement RedirectListener.onException,onConnectionFailed
 + JETTY-1423 force connection to be closed returned
 + JETTY-1430 local JNDI contexts don't carry environment
 + JETTY-1434 Add a jsp that exercises jstl
 + JETTY-1439 space in directory installation path causes classloader problem

jetty-8.0.1.v20110908 - 08 September 2011
 + 350634 Added Resource.newResource(File)
 + 356190 fix monodb tests  for changed test api
 + 356428 removed timed waits from test
 + 356693 reduce visibility to webapp of websocket implementations
 + 356695 jetty server jars are provided for websockets
 + 356726 Instead of the sessionDestroyed called sessionCreated after
   invalidate session
 + 356751 Add null protection to ServletContextHandler.doStop
 + 356823 correctly decode close codes.  Send not utf-8 close code
 + 357058 Acceptor thread blocking

jetty-7.5.1.v20110908 - 08 September 2011
 + 350634 Added Resource.newResource(File)
 + 356190 fix monodb tests  for changed test api
 + 356428 removed timed waits from test
 + 356693 reduce visibility to webapp of websocket implementations
 + 356695 jetty server jars are provided for websockets
 + 356726 Instead of the sessionDestroyed called sessionCreated after
   invalidate session
 + 356751 Add null protection to ServletContextHandler.doStop
 + 356823 correctly decode close codes.  Send not utf-8 close code
 + 357058 Acceptor thread blocking

jetty-8.0.0.v20110901 - 01 September 2011
 + 352565 cookie httponly flag ignored
 + 353073 better warnings
 + 353285 ServletSecurity annotation ignored
 + 356421 Upgraded websocket to draft 13 support

jetty-7.5.0.v20110901 - 01 September 2011
 + 353073 better warnings
 + 356421 Upgraded websocket to draft 13 support

jetty-7.5.0.RC2 - 30 August 2011
 + 293739 Hide stacks in named log testing. Various other minor log cleanups in
   output.
 + 352188 TestClient correctly processes --host option in jetty-websocket
 + 352222 Moved JmxMonitor functionality from Codehaus
 + 353014 TimeoutExchangeTest run time reduced
 + 353073 deprecated non factory method for websocket clients
 + 353192 Better warning for classes of wrong type
 + 353623 Added new methods to HttpExchange
 + 353624 HttpURI accepts java.net.URI object in constructor
 + 354080 ServletContextHandler allows to replace any subordinate handler when
   restarted
 + 355478 set public to HashedSession, looks like honest mistake and not by
   design to be this way
 + 355854 remove automatic conversion in favor of issuing a warning for
   jetty-web.xml that can't be processed
 + 356128 Moved integration tests from jetty-monitor to test-integration module
 + 356137 Upgrade to jsp implementation version 2.1.3-b10
 + 356144 added SelectorManager.setSelectorPriorityDelta(int)
 + JETTY-1410 handle 1xx in similar fashion to 401s and 302s

jetty-7.5.0.RC1 - 19 August 2011
 + 276670 SLF4J loggers show correct location information
 + 335001 Eliminate expected exceptions from log when running in JBoss
 + 355103 Make allowCredentials default to true in CrossOriginFilter
 + 355162 Allow creating an empty resource collection
 + JETTY-1410 HTTP client handles CONTINUE 100 response correctly
 + JETTY-1414 HashLoginService doesn't refresh realm if specified config
   filename is not an absolute platform specific value

jetty-8.0.0.RC0 - 16 August 2011
 + 352565 cookie httponly flag ignored
 + 353285 ServletSecurity annotation ignored
 + Enable annotations by default
 + Merge from jetty-7.4.3

jetty-8.0.0.M3 - 27 May 2011
 + 324505 Implement API login
 + 335500 request.getParts() throws a NullPointerException
 + 343472 isUserInRole does not prevent subsequent login call
 + 346180 jsp-2.2 support
 + Updated to jetty-7.4.2.v20110526

jetty-7.5.0.RC0 - 15 August 2011
 + 298502 Handle 200 Connect responses with no content-length
 + 347484 / - > ${/} in some paths in grant codebases
 + 349005 add javadoc detailing the convenience hack of removing leading /'s
 + 351516 Refactored sessions to better support nosql session managers
 + 351576 Do not use deprecated method File.toURL()
 + 352046 Need try/catch around features set in XmlParser
 + 352133 Generally resolve java 1.5isms
 + 352176 xml parsing on startElement should be more flexible on using qName or
   localName
 + 352421 HttpURI paths beginning with '.'
 + 352684 Implemented spinning thread analyzer
 + 352786 GzipFilter fails to pass parameters to GzipResponseWrapper
 + 352999 ExpireTest running too long
 + 353073 WebSocketClient
 + 353095 maven-jetty-plugin: PermGen leak due to javax.el.BeanELResolver
 + 353165 addJars can follow symbolic link jar files
 + 353210 Bundle-Version in o.e.j.o.boot.logback fix
 + 353465 JAASLoginService ignores callbackHandlerClass
 + 353563 HttpDestinationQueueTest too slow
 + 353862 Improve performance of QuotedStringTokenizer.quote()
 + 354014 Content-Length is passed to wrapped response in GZipFilter
 + 354204 Charset encodings property file not used
 + 354397 RewriteRegexRule handles special characters in regex group
 + 354466 Typo in example config of jetty-plus.xml

jetty-7.4.5.v20110725 - 25 July 2011
 + 347484 / - > ${/} in some paths in grant codebases
 + 352133 resolve some 1.5isms
 + 352421 HttpURI paths beginning with '.'
 + 352786 GzipFilter fails to pass parameters to GzipResponseWrapper

jetty-7.4.4.v20110707 - 07 July 2011
 + 308851 Converted all jetty-client module tests to JUnit 4
 + 345268 JDBCSessionManager does not work with maxInactiveInterval = -1
 + 350397 SelectChannelConnector does not shutdown gracefully
 + 350634 Reverted FileResource constructor changes
 + 351039 Forward dispatch should retain locale
 + 351199 HttpServletResponse.encodeURL() wrongly encodes an url without path
   when cookies are disabled
 + JETTY-1153 Default charset/encoding of HTTP POST requests
 + JETTY-1380 Jetty Rewrite example does not work in Hightide

jetty-7.4.3.v20110701 - 01 July 2011
 + 295832 ProxyServlet more extensible and configurable
 + 302566 GZIP handler for embedded Jetty servers
 + 308851 Converted HttpExchangeTest and related tests to JUnit 4
 + 324704 JDBC Session Manager reloading session
 + 332200 Eliminate expected exceptions from log while using
   org.eclipse.jetty.jmx bundle
 + 347468 o.e.j.deploy.binding.GlobalWebappConfigBindingTest fails on Windows
   platform
 + 347617 Dynamically install/update/remove OSGi bundles discovered in the
   contexts folder
 + 347717 start.jar destroys dependent child of --exec
 + 347889 OSGi should follow directive visibility:=reexport for
   META-INF/web-fragments and resources
 + 347898 Close channel on JVM exceptions
 + 348652 jetty.sh starts two unix processes
 + 348935 Close A tag in directory listing
 + 349344 Passing empty query string to UrlEncoded#decodeTo(String, MultiMap
   String) does not yield an empty map
 + 349738 set buffer sizes for http client in proxy servlet
 + 349870 proxy servlet protect continuation against fast failing exchanges
 + 349896 SCEP supports zero idleTimeout
 + 349897 draft -09 websockets
 + 349997 MBeanContainer uses weak references
 + 350533 Add "Origin" to the list of allowed headers in CrossOriginFilter
 + 350634 Cleanup FileResource construction
 + 350642 Don't close SCEP during NIOBuffer manipulation
 + JETTY-1342 Recreate selector in change task
 + JETTY-1385 NPE in jetty client's
   HTttpExchange.setRequestContentSource(InputStream)
 + JETTY-1390 RewriteHandler handles encoded URIs

jetty-7.4.2.v20110526
 + 334443 Improve the ability to specify extra class paths using the Jetty
   Maven Plugin
 + 336220 tmp directory is not set if you reload a webapp with
   jetty-maven-plugin
 + 338364 Fixed expires header for set cookies
 + 345615 Enable SSL Session caching
 + 345729 binding for managing server and system classes globally
 + 345763 Source file is updated during the build
 + 345873 Update jetty-ssl.xml to new style
 + 345900 Handle IPv6 with default port
 + 346014 Fixed full HttpGenerator
 + 346124 ServletContext resources paths not resolved correctly when using UNC
   shares
 + 346179 o.e.j.util.ScannerTest fails on MacOS X platform
 + 346181 o.e.j.server.StressTest stalls on MacOS X platform
 + 346614 HttpConnection.handle() spins in case of SSL truncation attacks
 + 346764 OrderedGroupBinding deployment binding
 + 346998 AbstractLifeCycle.isRunning() returns false if state changes from
   STARTING to STARTED during call
 + 347137 Allow SSL renegotiations by default in HttpClient
 + 374174 Consistent mbean names
 + JETTY-1146 Encode jsessionid in sendRedirect
 + JETTY-1342 Recreate selector if wakeup throws JVM bug

jetty-7.4.1.v20110513
 + 288563 remove unsupported and deprecated --secure option
 + 332907 Add context property to ObjectName of JMX MBeans
 + 336056 Ability to override the computation of the ContextHandler to deploy
   the DefaultServlet on the HttpService
 + 340040 Support for a total timeout
 + 343083 Set nested dispatch type and connection
 + 343172 Check package implementor for version
 + 343277 add support for a context white list
 + 343352 make sure that jetty.osgi.boot is activated when a WAB is registered
 + 343482 refactored overlay deployer layout to use WAR layout
 + 343567 HttpClient does not limit the destination's exchange queue
 + 343680 Handle OSGi bundle jars not ending in ".war"
 + 343707 'REQUEST' is printed on console for each incoming HTTP request
 + 343923 flush timeouts applied to outer loop
 + 343936 Session idle calls unbind and remove listeners
 + 344059 Websockets draft-07
 + 344067 Add support for OSGi fragment bundles to add static resources to
   web-bundles
 + 344513 Attempting to set ConfigurationClasses in jetty-web.xml causes NPE
 + 344529 Ability to customize the error handling of the OSGi HttpService
 + 345047 Readded deprecated ScanningAppDeployer#setMonitoredDir
 + 345290 Weak references from SessionIdManager. HashSessionManager cleanup
 + 345543 Always close endpoint on SSLException
 + 345656 Disambiguate SslContextFactory#validateCerts property
 + 345679 Allow setting an initialized KeyStore as keystore/truststore of
   SslContextFactory
 + 345704 jetty-nested works with forwarded SSL in cloudfoundry
 + JETTY-954 WebAppContext eats any start exceptions instead of stopping the
   server load
 + JETTY-1314 Handle bad URI encodings
 + JETTY-1324 Tested not using CESU-8 instead of UTF-8
 + JETTY-1326 Invoker names not hashCode based
 + JETTY-1343 IllegalArgumentException for bad % encodings
 + JETTY-1347 Updated ServletHander javadoc

jetty-7.4.0.v20110414
 + 342504 Scanner Listener
 + 342700 refine websocket API for anticipated changes
 + JETTY-1362 Set root cause of UnavailableException
 + Various test harness cleanups to avoid random failures

jetty-7.4.0.RC0
 + 324110 Added test harnesses for merging of QueryStrings
 + 337685 Update websocket API in preparation for draft -07
 + 338627 HashSessionManager.getIdleSavePeriod returns milliseconds instead of
   seconds
 + 338807 Ignore content length in 1xx, 204, 304 responses
 + 338819 Externally control Deployment Manager application lifecycle
 + 339084 Fixed NPE with servlet 3.0 async listener
 + 339150 Validate client certificate when it is used for authentication
 + 339187 In the OSGi manifest of the jetty-all-server aggregate, mark
   javax.annotation as optional
 + 339543 Add configuration options for Certificate Revocation checking
 + 340265 Improve handling of io shutdown in SSL
 + 340621 Added SizedThreadPool interface
 + 340636 HashSessionManager lazy loads all sessions
 + 340838 Update ConnectHandler to perform half closes properly
 + 340878 Integrations should be able to load their own keystores
 + 340920 Dynamically assign RMI registry port for integration testing
 + 340949 Scanner delays file notifications until files are stable
 + 341006 Move inner enums out into separate file
 + 341105 Stack trace is printed for an ignored exception
 + 341145 WebAppContext MBean attribute serverClasses returns empty value
 + 341171 Locking in HttpDestination blocks all requests to the same address
 + 341206 Stop order is wrong in HandlerWrapper
 + 341255 org.eclipse.http usage in AJP/SessionId linkage
 + 341386 Remote close not detected by HttpClient
 + 341394 Remove 'Unavailable' JMX attributes of WebAppContext MBean
 + 341439 Blocking HttpClient does not use soTimeout for timeouts
 + 341561 Exception when adding o.e.j.s.DoSFilter as managed attribute
 + 341692 Fixed deadlock if stopped while starting
 + 341694 Disable AJP buffer resizing
 + 341726 JSONPojoConverter handles characters
 + 341736 Split jetty-nested out of war module
 + 341850 Protect QTP dump from bad stacks
 + 341992 Overlayed context deployer
 + JETTY-1245 Pooled Buffers implementation
 + JETTY-1354 Added jetty-nested
 + Added extra session removal test
 + Ensure generated fragment names are unique

jetty-8.0.0.M2 - 16 November 2010
 + 320073 Reconsile configuration mechanism
 + 321068 JSF2 fails to initialize
 + 324493 Registration init parameter handling null check, setInitParameters
   additive
 + 324505 Request.login method must throw ServletException if it cant login
 + 324872 allow disabling listener restriction from using *Registration
   interfaces
 + 327416 Change meaning of @HandlesTypes in line with latest interpretation by
   JSR315
 + 327489 Change meaning of @MultipartConfig to match servlet spec 3.0
   maintenance release 3.0a
 + 328008 Handle update to Servlet Spec 3 Section 8.2.3.h.ii
 + 330188 Reject web-fragment.xml with same <name> as another already loaded
   one
 + 330208 Support new wording on servlet-mapping and filter-mapping merging
   from servlet3.0a
 + 330292 request.getParts() returns only one part when the name is the same
 + Update to jetty-7.2.1.v20101111

jetty-7.3.1.v20110307 - 07 March 2011
 + 316382 Support a more strict SSL option with certificates
 + 333481 Handle UCS-4 codepoints in decode and encode
 + 335329 Moved blocking timeout handling to outside try catch
 + 336668 policy supports cert validation
 + 336691 Possible wrong length returned by ChannelEndPoint.flush() in case of
   RandomAccessFileBuffer
 + 336781 If xml parser is not validating, turn off external dtd resolution
 + 336793 Tee data filled and flushed from endpoint
 + 337258 Scanner start and end cycle notification
 + 337268 Allow specifying alias of a certificate to be used by SSL connector
 + 337270 Shared Timer for session management
 + 337271 Flush SSL endpoint when dispatch thread held forever
 + 337678 Readded optional async connection mode for HttpClient
 + 337685 Work in progress on draft 6 websockets
 + 337746 Fixed Session deIdle recursion
 + 337784 Improve HashSessionManager for session migrations
 + 337878 Extra tests of security constraints
 + 337896 HttpExchange.timeout does not override HttpClient.timeout
 + 337898 set client HttpConnection max idle time from exchange timeout
 + 338035 Default acceptors 0.25*CPUs and improved selector/acceptor thread
   names.
 + 338068 Leaking ConstraintMappings on redeploy
 + 338092 ProxyServlet leaks memory
 + 338607 Removed managed attributes when context is stopped
 + 338819 Externally control Deployment Manager application lifecycle
 + JETTY-1304 Allow quoted boundaries in Multipart filter
 + JETTY-1317 More elegent handling of bad URIs in requests
 + JETTY-1331 Allow alternate XML configuration processors (eg spring)
 + JETTY-1333 HttpClient _timeout and _soTimeout is messed up
 + JETTY-1335 HttpClient's SelectConnector clean-up
 + JETTY-1337 Workname cannot contain '.'
 + JETTY-1338 Trust default SecureRandom seed

jetty-7.3.0.v20110203 - 03 February 2011
 + 296978 standardizing various Testing Util Classes to jetty-test-helper
 + 319178 test failure fix in jetty-util on windows
 + 320457 add SPNEGO support
 + 324505 Implement API login
 + 328872 Multi Jetty xml files not loading if directory is referenced in
   jetty.conf
 + 329746 client option to set just truststore and use strict ssl context
 + 331803 Update XML configuration files to use proper arguments for startup
   command in examples
 + 332179 Fixed formatting of negative dates
 + 332432 Scanner.java now always scanning the canonical form of File
 + 332517 Improved DefaultServlet debug
 + 332703 Cleanup context scope JNDI at stop
 + 332796 Annotations inheritance does not work with jetty7
 + 332799 100% CPU on redeploy session invalidation
 + 332937 Added Destroyable Dumpable interfaces and reworked dependent
   lifecycles, specially of JNDI
 + 333247 fix api compat issue in ConstraintSecurityHandler
 + 333415 wired up HttpInput.available and added test harnesses
 + 333481 Handle UTF-32 codepoints in decode and encode
 + 333608 tlds defined in web.xml are not picked up
 + 333679 Refactored jetty-jmx. Moved mbeans to modules
 + 333717 HttpExchange able to return local address used
 + 333771 System properties are not available inside XML configuration file by
   using the 'property' tag
 + 333875 Monitor public constructor
 + 333892 Improved JVM bug detection
 + 334062 It should be possible to embed in the jetty.home.bundle the ssl
   keystore files
 + 334229 javax-security needs to import the package javax.security.cert in its
   OSGi manifest
 + 334311 fix buffer reuse issue in CachedExchange
 + 335329 Stop SSL spin during handshake and renogotiate
 + 335361 Fixed 'jetty.sh check' to show current PID when JETTY_PID env
   variable is set
 + 335641 Cleaned up dispatch handling to avoid key.interestOps==0 when
   undispatched
 + 335681 Improve ChannelEndPoint.close() to avoid spinning
 + 335836 Race when updating SelectChannelEndPoint._dispatched
 + JETTY-1259 NullPointerException in JDBCSessionIdManager when invalidating
   session (further update)

jetty-7.2.2.v20101205 - 05 December 2010
 + 328789 Clean up tmp files from test harnesses
 + 330188 Reject web-fragment.xml with same <name> as another already loaded
   one
 + 330208 Support new wording on servlet-mapping and filter-mapping merging
   from servlet3.0a
 + 330210 Improve performance of writing large bytes arrays
 + 330229 Jetty tries to parse META-INF/*.tld when jsp-api is not on classpath
   causing DTD entity resoluton to fail
 + 330265 start.jar --stop kills --exec subprocess
 + 330417 Atomic PUT in PutFilter
 + 330419 Reloading webapp duplicates StandardDescriptorProcessor
 + 330686 OSGi: Make org.eclipse.jetty.jsp-2.1 a fragment of
   org.apache.jasper.glassfish
 + 330732 Removed System.err debugging
 + 330764 Command line properties passed to start.jar --exec
 + 331230 Fixed low thread warnings when acceptors>threadpool
 + 331461 Fixed idle timeout for unflushed HTTP/1.0
 + 331567 IPAccessHandlerTest failed on MacOS fix
 + 331703 Fixed failing OSGI test TestJettyOSGiBootWithJsp.java on MacOSX
 + JETTY-1297 Improved matching of vhosts so that a vhost match has priority
 + JETTY-1307 Check that JarFileResource directories end with /
 + JETTY-1308 327109 (re)fixed AJP handling of empty packets

jetty-7.2.1.v20101111 - 11 November 2010
 + 324679 Fixed dedection of write before static content
 + 328008 Handle update to Servlet Spec 3 Section 8.2.3.h.ii
 + 328199 Ensure blocking connectors always close socket
 + 328205 Improved SelectManager stopping
 + 328306 Serialization of FormAuthentication
 + 328332 Response.getContentType works with setHeader
 + 328523 Fixed overloaded setters in AppProvider
 + 328778 Improved javadoc for secure session cookies
 + 328782 allow per connection max idle time to be set
 + 328885 web overrides do not override
 + 328988 Idle saving of session values
 + 329180 Spin check for Selector to stop
 + 329410 Enforce XmlConfiguration properties as Map<String,String>
 + 329602 only clear ServletContext attributes on doStop
 + 329642 Concurrent modification exception in Deployment Manager
 + 329643 Improved deployment of resource collections
 + JETTY-748 Prevent race close of socket by old acceptor threads
 + JETTY-1291 Extract query parameters even if POST content consumed
 + JETTY-1295 Contexts mixed up when hot-deploying on virtual hosts
 + JETTY-1297 Make ServletContext.getContext(String) virtual host aware

jetty-6.1.26 - 10 November 2010
 + JETTY-748 Prevent race close of socket by old acceptor threads
 + JETTY-1239 HTAccessHandler [allow from 127.0.0.1] does not work
 + JETTY-1291 Extract query parameters even if POST content consumed
 + JETTY-1293 Avoid usage of String.split
 + JETTY-1296 Always clear changes list in selectManager

jetty-6.1.26.RC0 - 20 October 2010
 + 325468 Clean work webapp dir before unpack
 + 327109 Fixed AJP handling of empty packets
 + 327562 Implement all X-Forwarded headers in ProxyServlet
 + JETTY-547 Improved usage of shutdownOutput before close
 + JETTY-912 add per exchange timeout
 + JETTY-1051 offer jetty.skip flag for maven plugin
 + JETTY-1096 exclude maven and plexus classes from jetty plugin
 + JETTY-1248 Infinite loop creating temp MultiPart files
 + JETTY-1264 Idle timer deadlock
 + JETTY-1271 Handle unavailable request
 + JETTY-1278 J2se6 SPI filter handling fix
 + JETTY-1283 Allow JSONPojoConvertorFactory to set fromJSON
 + JETTY-1287 rewrite handler thread safe issue resolved
 + JETTY-1288 info when atypical classloader set to WebAppContext
 + JETTY-1289 MRU cache for filter chains
 + JETTY-1292 close input streams after keystore.load()

jetty-7.2.0.v20101020 - 20 October 2010
 + 289540 added javadoc into distribution
 + 297154 add source distribution artifact
 + 323985 Xmlconfiguration pulls start.jar config properties
 + 324369 Improved handling of multiple versions of
   draft-ietf-hybi-thewebsocketprotocol
 + 326734 Configure Digest maxNonceAge with Security handler init param
 + 327109 Fixed AJP handling of empty packets
 + 327183 Allow better configurability of HttpClient for TLS/SSL
 + 327469 removed needless java6 dependencies
 + 327562 Implement all X-Forwarded headers in ProxyServlet
 + 327601 Multipart Filter handles quoted tokens
 + 327725 Nested ResourceCaches
 + 328199 Ensure blocking connectors always close socket
 + 328205 Improved SelectManager stopping
 + 328273 Added serializable to default user identity
 + JETTY-1288 Info statement when atypical classloader set on WebAppContext
 + JETTY-1289 LRU cache for filter chains

jetty-7.2.0.RC0 - 01 October 2010
 + 314087 Simplified SelectorManager
 + 319334 Concurrent, sharable ResourceCache
 + 319370 WebAppClassLoader.Context
 + 319444 Two nulls are appended to log statements from ContextHanler$Context
 + 320073 Reconsile configuration mechanism
 + 320112 Websocket in aggregate jars
 + 320264 Removed duplicate mime.property entries
 + 320457 Added rfc2045 support to B64Code
 + 321232 BasicAuthenticator ignores bad Authorization header
 + 321307 HashSessionManager calls passivation listeners
 + 321730 SelectChannelEndPoint prints to System.err
 + 321735 HttpClient onException called for buffer overflow
 + 322448 Added jetty-dir.css for directory listings
 + 322575 NPE in HotSwapHandler if old handler null
 + 322683 RewriteHandler thread safety
 + 323196 org.mortbay properties to org.eclipse
 + 323435 MovedContextHandler permanent redirection
 + 323464 IPv6 localhost with no Host header
 + 324110 Merge async dispatch parameters
 + 324158 Durable download or Orbit jars
 + 324260 Jetty-6 continuations handle complete calls
 + 324359 illegal actions on AsyncContext should not change its state
 + 324360 validate input on getResource since loop logic obscures subclass
   input validation.
 + 324369 Implement draft-ietf-hybi-thewebsocketprotocol-01
 + 324377 Allow dispatch of ServletRequest and ServletResponse
 + 324379 Change content type after getWriter
 + 324501 Fire RequestListener.requestDestroyed in last-to-first order
 + 324601 Check session expiry on access
 + 324679 Allow filter to write before static content
 + 324811 NPE in Server.dump
 + 324812 restore WebAppContext constructor used by geronimo integration
 + 325072 include to DefaultServlet of missing file throws
   FileNotFoundException
 + 325105 websocket ondisconnect fixed
 + 325128 websocket send during onConnect
 + 325468 Clean work webapp dir before unpack
 + 326612 Handle X-Forwarded-Proto header
 + JETTY-912 added per exchange timeout api
 + JETTY-1063 Plugin problems with spaces in classpath resource references
 + JETTY-1245 Do not use direct buffers with NIO SSL
 + JETTY-1249 Apply max idle time to all connectors
 + JETTY-1250 Parallel start of HandlerCollection
 + JETTY-1256 annotation and jta jars from Orbit
 + JETTY-1259 NullPointerException in JDBCSessionIdManager when invalidating
   session
 + JETTY-1261 errant listener usage in StandardDescriptorProcessor
 + JETTY-1263 JDBCSessionIdManager table creation fails on Oracle
 + JETTY-1265 Reason field option in client response
 + JETTY-1266 Destroy sessions before filters/servlets
 + JETTY-1268 Form Auth saves POST data
 + JETTY-1269 Improve log multithreadedness
 + JETTY-1270 Websocket closed endp protection
 + JETTY-1271 handled unavailable exception
 + JETTY-1279 Make jetty-plus.xml enable plus features for all webapps by
   default
 + JETTY-1281 Create new session after authentication
 + JETTY-1283 JSONPojoConvertorFactory can turn off fromJSON
 + Added ignore to Logger interface
 + Fix jetty-plus.xml for new configuration names
 + Improved debug dump

jetty-7.1.6.v20100715
 + 319519 Warn about duplicate configuration files
 + 319655 Reset HEAD status
 + JETTY-1247 synchronize recylcing of SSL NIO buffers
 + JETTY-1248 fix parsing of bad multiparts
 + JETTY-1249 Apply max idle time to all connectors
 + JETTY-1251 Replace then close selector for JVM bugs

jetty-8.0.0.M1 - 12 July 2010
 + 306350 Ensure jars excluded by ordering are not scanned for annotations
 + JETTY-1224 Change jetty-8 merge rules for fragment descriptors and
   annotations
 + Ensure <absolute-ordering> in web.xml overrides relative <ordering> in
   fragments
 + Ensure empty <absolute-ordering> implies exclusion of all fragments
 + Ensure servlet-api jar class inheritance hierarchy is scanned

jetty-7.1.5.v20100705
 + 288194 Add blacklist/whitelist to ProxyServlet and ProxyHandler
 + 296570 EOFException for HttpExchange when HttpClient.stop called
 + 311550 The WebAppProvider should allow setTempDirectory
 + 316449 Websocket disconnect fix
 + 316584 Exception on startup if temp path has spaces and extractWAR=false
 + 316597 Removed null check and fixed name in Resource#hrefEncodeURI
 + 316909 CNFE: org.xml.sax.SAXException on org.eclipse.jetty.osgi.boot start
   with jsp fragment
 + 316970 jetty.sh fails to find JETTY_HOME in standard directories
 + 316973 jetty.sh claims java installation is invalid
 + 316976 removed quotes of JAVA_OPTIONS in jetty.sh
 + 317007 Unable to run Jetty OSGi when
   -Dosgi.compatibility.bootdelegation=false
 + 317019 Date HTTP header not sent for HTTP/1.0 requests
 + 317231 Ability to configure jetty with a fragment bundle that contains
   etc/jetty.xml
 + 317759 Allow roles and constraints to be added after init
 + 317906 OPTIONS correctly handles TRACE
 + 318308 Correct quoting of unicode control characters
 + 318470 unboxing NPE protection in HttpConnection
 + 318551 Optional uncheck Printwriter
 + 319060 Support web-bundles that are not expanded (bundle is zipped)
 + JETTY-1237 Save local/remote address to be available after close
 + Update ecj to 3.6 Helios release drop

jetty-6.1.25 - 26 July 2010
 + 320264 Removed duplicate mime.property entries
 + JETTY-1212 Long content lengths
 + JETTY-1214 Avoid ISE when scavenging invalid session
 + JETTY-1223 DefaultServlet: NPE when setting relativeResourceBase and
   resourceBase is not set
 + JETTY-1226 javax.activation needs to be listed in the system classes
 + JETTY-1237 Remember local/remote details of endpoint
 + JETTY-1251 protected against closed selector
 + COMETD-112 if two threads create the same channel, then create events may
   occur after subscribe events
 + Jetty-6 is now in maintenance mode.

jetty-7.1.4.v20100610
 + 292326 Stop continuations if server is stopped
 + 292814 Make QoSFilter and DoSFilter JMX manageable
 + 293222 Improve request log to handle/show asynchronous latency
 + 294212 Can not customize session cookie path
 + 295715 AbstractSessionManager decoupled from Context
 + 298551 SslSocketConnector does not need keystore stream
 + 301608 Deregister shutdown hooks
 + 302350 org.eclipse.jetty.server.NCSARequestLog is missing JavaDoc
 + 303661 jetty.sh failes if JETTY_HOME is not writeable
 + 304100 Better document JMX setup in jetty-jmx.xml
 + 305300 AsyncContext.start dispatches runnable
 + 314299 Create test harness for JDBCLoginService
 + 314581 Implement the Sec-Websocket handshake
 + 315190 CrossOriginFilter avoid headers not understood by WebSocket
 + 315687 included init script fails to test for JETTY_HOME as empty
 + 315715 Improved Cookie version handling. Server.setMaxCookieVersion
 + 315744 Fixed STOP.PORT and STOP.KEY in start.jar
 + 315748 Removed --fromDaemon from start.jar (replaced with --daemon)
 + 315925 Improved context xml configuration handling
 + 315995 Incorrect package name in system classes list
 + 316119 Fixed idleTimeout for SocketEndPoint
 + 316254 Implement @DeclareRoles
 + 316334 Breaking change on org.eclipse.jetty.client.HttpExchange
 + 316399 Debug output in MultiPartFilter
 + 316413 Restarting webapp for packed war fails
 + 316557 OSGi HttpService failure due to undeployed context handlers
 + JETTY-547 Delay close after shutdown until request read
 + JETTY-1231 Support context request log handler

jetty-7.1.3.v20100526
 + 296567 HttpClient RedirectListener handles new HttpDestination
 + 297598 JDBCLoginService uses hardcoded credential class
 + 305898 Websocket handles query string in URI
 + 307457 Exchanges are left unhandled when connection is lost
 + 313205 Unable to run test-jdbc-sessions tests
 + 314009 jetty.xml configuration file on command line
 + 314177 JSTL support is broken
 + 314459 support maven3 for builds

jetty-7.1.2.v20100523
 + 308866 Update test suite to JUnit4 - Module jetty-util
 + 312948 Recycle SSL crypto buffers
 + 313196 randomly allocate ports for session test
 + 313278 Implement octet ranges in IPAccessHandler
 + 313336 secure websockets
 + 314009 updated README.txt
 + Update links to jetty website and wiki on test webapp

jetty-7.1.1.v20100517
 + 302344 Make the list of available contexts if root context is not configured
   optional
 + 304803 Remove TypeUtil Integer and Long caches
 + 306226 HttpClient should allow changing the keystore and truststore type
 + 308850 Update test suite to JUnit4 - Module jetty-annotations
 + 308853 Update test suite to JUnit4 - Module jetty-deploy
 + 308854 Update test suite to JUnit4 - Module jetty-http
 + 308855 Update test suite to JUnit4 - Module jetty-io
 + 308856 Update test suite to JUnit4 - Module jetty-jmx
 + 308857 Update test suite to JUnit4 - Module jetty-jndi
 + 308858 Update test suite to JUnit4 - Module jetty-plus
 + 308859 Update test suite to JUnit4 - Module jetty-policy
 + 308860 Update test suite to JUnit4 - Module jetty-rewrite
 + 308862 Update test suite to JUnit4 - Module jetty-server
 + 308863 Update test suite to JUnit4 - Module jetty-servlet
 + 308867 Update test suite to JUnit4 - Module jetty-webapp
 + 310918 Fixed write blocking for client HttpConnection
 + 312526 Protect shutdown thread initialization during shutdown

jetty-7.1.0 - 05 May 2010
 + 306353 fixed cross context dispatch to root context
 + 311154 Added deprecated StringBuffer API for backwards compatibility
 + 311554 Protect shutdown thread from Server#doStop
 + 312243 Optimized timeout handling

jetty-7.1.0.RC1 - 05 May 2010
 + 286889 Allow System and Server classes to be set on Server instance and when
   applied to all webapps
 + 291448 SessionManager has isCheckingRemoteSessionIdEncoding
 + 296650 JETTY-1198 reset idle timeout on request body chunks
 + 297104 HTTP CONNECT does not work correct with SSL destinations
 + 306782 Close connection when expected 100 continues is not sent
 + 308848 Update test suite to JUnit4 - Module jetty-ajp
 + 308861 Update test suite to JUnit4 - Module jetty-security
 + 308864 Update test suite to JUnit4 - Module jetty-servlets
 + 308865 Update test suite to JUnit4 - Module jetty-start
 + 308868 Update test suite to JUnit4 - Module jetty-websocket
 + 308869 Update test suite to JUnit4 - Module jetty-xml
 + 309153 Hide extracted WEB-INF/lib when running a non-extracted war
 + 309369 Added WebSocketLoadTest
 + 309686 Fixed response buffers usage
 + 310094 Improved start.jar options handling and configs
 + 310382 NPE protection when WAR is not a file
 + 310562 SslSocketConnector fails to start if excludeCipherSuites is set
 + 310634 Get the localport when opening a server socket
 + 310703 Update test suite to JUnit4 - Module tests/test-integration
 + 310918 Synchronize content exchange
 + 311154 Use Appendable in preference to StringBuilder/StringBuffer in APIs
 + 311362 Optional org.eclipse.jetty.util.log.stderr.SOURCE
 + JETTY-1030 Improve jetty.sh script
 + JETTY-1142 Replace Set-Cookies with same name

jetty-7.1.0.RC0 - 27 April 2010
 + 294563 Websocket client connection
 + 297104 Improve handling of CONNECT method
 + 306349 ProxyServlet does not work unless deployed at /
 + 307294 Add AbstractLifeCycle.AbstractLifeCycleListener implementation
 + 307847 Fixed combining mime type parameters
 + 307898 Handle large/async websocket messages
 + 308009 ObjectMBean incorrectly casts getTargetException() to Exception
 + 308420 convert jetty-plus.xml to use DeploymentManager
 + 308925 Protect the test webapp from remote access
 + 309466 Removed synchronization from StdErrLog
 + 309765 Added JSP module
 + 310051 _configurationClasses now defaults to null in WebAppContext
 + 310094 Improved start.jar usage and config files
 + 310431 Default ErrorHandler as server Bean
 + 310467 Allow SocketConnector to create generic Connection objects
 + 310603 Make Logger interface consistent
 + 310605 Make a clean room implementation of the JSP logger bridge
 + JETTY-903 Stop both caches
 + JETTY-1200 SSL NIO Endpoint wraps non NIO buffers
 + JETTY-1202 Use platform default algorithm for SecureRandom
 + JETTY-1212 handle long content lengths
 + JETTY-1214 avoid ISE when scavenging invalid session
 + Add AnnotationConfiguration to jetty-plus.xml
 + Add NPE protection to ContainerInitializerConfiguration
 + Fix jetty-plus.xml reference to addLifeCycle
 + Merged 7.0.2.v20100331
 + Temporarily remove jetty-osgi module to clarify jsp version compatibility

jetty-7.0.2.v20100331 - 31 March 2010
 + 297552 Don't call Continuation timeouts from acceptor tick
 + 298236 Additional unit tests for jetty-client
 + 306782 httpbis interpretation of 100 continues. Body never skipped
 + 306783 NPE in StdErrLog when Throwable is null
 + 306840 Suppress content-length in requests with no content
 + 306880 Support for UPGRADE in HttpClient
 + 306884 Suspend with timeout <=0 never expires
 + 307589 updated servlet 3.0 continuations for final API
 + Allow Configuration array to be set on Server instance for all web apps
 + Ensure webapps with no WEB-INF don't scan WEB-INF/lib
 + Take excess logging statements out of startup

jetty-6.1.24 - 21 April 2010
 + 308925 Protect the test webapp from remote access
 + JETTY-903 Stop both caches
 + JETTY-1198 reset idle timeout on request body chunks
 + JETTY-1200 SSL NIO Endpoint wraps non NIO buffers
 + JETTY-1211 SetUID loadlibrary name and debug
 + COMETD-100 ClientImpl logs "null" as clientId
 + COMETD-107 Reloading the application with reload extension does not fire
   /meta/connect handlers until long poll timeout expires
 + COMETD-99 ClientImpl logs exceptions in listeners with "debug" level
 + Upgraded to cometd 1.1.1 client

jetty-6.1.23 - 02 April 2010
 + 292800 ContextDeployer - recursive setting is undone by FilenameFilter
 + 296569 removeLifeCycleListener() has no effect
 + 300178 HttpClients opens too many connections that are immediately closed
 + 304658 Inconsistent Expires date format in Set-Cookie headers with maxAge=0
 + 304698 org.eclipse.jetty.http.HttpFields$DateGenerator.formatCookieDate()
   uses wrong (?) date format
 + 306331 Session manager is kept after call to doScope
 + 306840 suppress content-length in requests without content
 + JETTY-875 Allow setting of advice field in response to Handshake
 + JETTY-983 Range handling cleanup
 + JETTY-1133 Handle multiple URL ; parameters
 + JETTY-1134 BayeuxClient: Connect msg should be sent as array
 + JETTY-1149 transient should be volatile in AbstractLifeCycle
 + JETTY-1153 System property for UrlEncoded charset
 + JETTY-1155 HttpConnection.close notifies HttpExchange
 + JETTY-1156 SSL blocking close with JVM Bug busy key fix
 + JETTY-1157 Don't hold array passed in write(byte[])
 + JETTY-1158 NPE in StdErrLog when Throwable is null
 + JETTY-1161 An Extension that measures round-trip delay for cometd messages
 + JETTY-1162 Add support for async/sync message delivery to BayeuxClient
 + JETTY-1163 AJP13 forces 8859-1 encoding
 + JETTY-1168 Don't hold sessionIdManager lock when invalidating sessions
 + JETTY-1170 NPE on client when server-side extension returns null
 + JETTY-1174 Close rather than finish Gzipstreams to avoid JVM leak
 + JETTY-1175 NPE in TimesyncExtension
 + JETTY-1176 NPE in StatisticsExtension if client is null
 + JETTY-1177 Allow error handler to set cacheControl
 + JETTY-1178 Make continuation servlet to log the incoming JSON in case of
   parsing errors
 + JETTY-1180 Extension methods are wrongly called
 + JETTY-1182 COMETD-76 do not lock client while sending messages
 + JETTY-1183 AcknowledgedMessagesClientExtension does not handle correctly
   message resend when client long polls again
 + JETTY-1186 Better document JMX setup in jetty-jmx.xml
 + JETTY-1188 Null old jobs in QueuedThreadPool
 + JETTY-1191 Limit size of ChannelId cache
 + JETTY-1192 Fixed Digested POST and HttpExchange onRetry
 + JETTY-1193 Exception details are lost in AbstractCometdServlet.getMessages
 + JETTY-1195 Coalesce buffers in ChannelEndPoint.flush()
 + JETTY-1196 Enable TCP_NODELAY by default in client connectors
 + JETTY-1197 SetUID module test fails when using Java 1.6 to build
 + JETTY-1199 FindBugs cleanups
 + JETTY-1202 Use platfrom default algorithm for SecureRandom
 + JETTY-1205 Memory leak in browser-to-client mapping
 + JETTY-1207 NPE protection in FormAuthenticator
 + COMETD-28 Improved concurrency usage in Bayeux and channel handling
 + COMETD-46 reset ContentExchange content on resend
 + COMETD-58 Extension.rcv() return null causes NPE in
   AbstractBayeux.PublishHandler.publish
 + COMETD-59 AcknowledgeExtension does not handle null channel in Message
 + COMETD-62 Delay add listeners until after client construction
 + JSON parses NaN as null
 + Remove references to old content in HttpClient client tests for www.sun.com
 + Updated JSP to 2.1.v20091210

jetty-7.0.2.RC0
 + 290765 Reset input for HttpExchange retry
 + 292799 WebAppDeployer - start a started context?
 + 292800 ContextDeployer - recursive setting is undone by FilenameFilter
 + 294799 when configuring a webapp, don't look for WEB-INF/jetty6-web.xml
 + 296569 removeLifeCycleListener() has no effect
 + 296765 JMX Connector Server and ShutdownThread
 + 297421 Hide server/system classes from WebAppClassLoader.getResources
 + 297783 Handle HEAD reponses in HttpClient
 + 298144 Unit test for jetty-client connecting to a server that uses Basic
   Auth
 + 298145 Reorganized test harness to separate the HTTP PUT and HTTP GET test
   URLs
 + 298234 Unit test for jetty-client handling different HTTP error codes
 + 298667 DeploymentManager uses ContextProvider and WebAppProvider
 + 299455 Enum support in JSONPojoConvertor
 + 300178 HttpClients opens too many connections that are immediately closed
 + 300733 Jars from lib/ext are not visible for my web application
 + 300933 AbstractConnector uses concurrent objects for stats
 + 301089 Improve statistics available in StatisticsHandler and
   AbstractConnector
 + 302018 Improve statistics available in AbstractSessionHandler
 + 302198 Rename HttpClient authorization classes to Authentication
 + 302244 invalid configuration boolean conversion in FormAuthenticator
 + 302246 redirect loop using form authenticator
 + 302556 CrossOriginFilter does not work correctly when
   Access-Control-Request-Headers header is not present
 + 302669 WebInfConfiguration.unpack() unpacks WEB-INF/* from a
   ResourceCollection, breaking JSP reloading with ResourceCollections
 + 303526 Added include cyphers
 + 304307 Handle ;jsessionid in FROM Auth
 + 304532 Skip some tests on IBM JVMs until resolved
 + 304658 Inconsistent Expires date format in Set-Cookie headers with maxAge=0
 + 304698 org.eclipse.jetty.http.HttpFields$DateGenerator.formatCookieDate()
   uses wrong (?) date format
 + 304781 Reset HttpExchange timeout on slow request content
 + 304801 SSL connections FULL fix
 + 305997 Coalesce buffers in ChannelEndPoint.flush()
 + 306028 Enable TCP_NODELAY by default in client connectors
 + 306330 Flush filter chain cache after Invoker servlet
 + 306331 Session manager is kept after call to doScope
 + JETTY-776 Make new session-tests module to concentrate all reusable session
   clustering test code
 + JETTY-910 Allow request listeners to access session
 + JETTY-983 Range handling cleanup
 + JETTY-1133 Handle multiple URL ; parameters
 + JETTY-1151 JETTY-1098 allow UTF-8 with 0 carry bits
 + JETTY-1153 System property for UrlEncoded charset
 + JETTY-1155 HttpConnection.close notifies HttpExchange
 + JETTY-1156 SSL blocking close with JVM Bug busy key fix
 + JETTY-1157 Don't hold array passed in write(byte[])
 + JETTY-1163 AJP13 forces 8859-1 encoding
 + JETTY-1174 Close rather than finish Gzipstreams to avoid JVM leak
 + JETTY-1177 Allow error handler to set cacheControl
 + JETTY-1179 Persistant session tables created on MySQL use wrong datatype
 + JETTY-1184 shrink thread pool even with frequent small jobs
 + JETTY-1192 Fixed Digested POST
 + JETTY-1199 FindBugs cleanups
 + Added IPAccessHandler
 + COMETD-46 reset ContentExchange response content on resend
 + JSON parses NaN as null
 + Updated Servlet3Continuation to final 3.0.20100224

jetty-8.0.0.M0 - 28 February 2010
 + Merged 7.0.1.v20091116
 + Updated servlet 3.0 spec 20100224
 + Updated to cometd 1.0.1

jetty-7.0.1.v20091125 - 25 November 2009
 + 274251 DefaultServlet supports exact match mode
 + 288401 HttpExchange.cancel() Method Unimplemented
 + 289027 deobfuscate HttpClient SSL passwords
 + 289265 Test harness for async input
 + 289959 Improved ContextDeployer configuration
 + 289960 start.jar assumes command line args are configs
 + 291019 Fix default DEBUG option; "-D.DEBUG=true" now works
 + 291340 Race condition in onException() notifications
 + 291543 make bin/*.sh scripts executable in distribution
 + 291589 Update jetty-rewrite demo
 + 292546 Proactively enforce HttpClient idle timeout
 + 292642 Fix errors in embedded Jetty examples
 + 292825 Continuations ISE rather than ignore bad transitions
 + 293222 Improved StatisticsHandler for async
 + 293506 Unable to use jconsole with Jetty when running with security manager
 + 293557 Add "jad" mime mapping
 + 294154 Patched jetty-osgi
 + 294224 HttpClient timeout setting has no effect when connecting to host
 + 294345 Support for HTTP/301 + HTTP/302 response codes
 + 294563 Initial websocket implementation
 + 295421 Cannot reset() a newly created HttpExchange: IllegalStateException 0
   => 0
 + 295562 CrossOriginFilter does not work with default values in Chrome and
   Safari
 + JETTY-937 More JVM bug work arounds. Insert pause if all else fails
 + JETTY-983 Send content-length with multipart ranges
 + JETTY-1114 unsynchronised WebAppClassloader.getResource(String)
 + JETTY-1121 Merge Multipart query parameters
 + JETTY-1122 Handle multi-byte utf that causes buffer overflow
 + JETTY-1125 TransparentProxy incorrectly configured for test webapp
 + JETTY-1129 Filter control characters out of StdErrLog
 + JETTY-1135 Handle connection closed before accepted during JVM bug work
   around
 + JETTY-1144 fixed multi-byte character overflow
 + JETTY-1148 Reset partially read request reader
 + COMETD-34 Support Baeyux MBean
 + CQ-3581 jetty OSGi contribution
 + CVE-2009-3555 Prevent SSL renegotiate for SSL vulnerability
 + Fixed client abort asocciation
 + Fixed XSS issue in CookieDump demo servlet.
 + Improved start.jar usage text for properties
 + Moved centralized logging and verifier back to sandbox
 + Promoted Jetty Centralized Logging from Sandbox
 + Promoted Jetty WebApp Verifier from Sandbox
 + Refactored continuation test harnessess

jetty-7.0.0.v20091005 - 05 October 2009
 + 291340 Race condition in onException() notifications

jetty-6.1.21 - 22 September 2009
 + 282543 HttpClient SSL buffer size fix
 + 288055 fix jetty-client for failed listener state machine
 + 288153 reset exchange when resending
 + 288182 PUT request fails during retry
 + JETTY-719 Document state machine of jetty http client
 + JETTY-933 State == HEADER in client
 + JETTY-936 Improved servlet matching and optimized
 + JETTY-1038 ChannelId.isParentOf returns the wrong result
 + JETTY-1061 Catch exceptions from cometd listeners
 + JETTY-1072 maven plugin handles context path not as documented
 + JETTY-1080 modified previous fix for windows
 + JETTY-1084 HEAD command not setting content-type in response under certain
   circumstances
 + JETTY-1090 resolve inifinte loop condition for webdav listener
 + JETTY-1092 MultiPartFilter can be pushed into infinite loop
 + JETTY-1093 Request.toString throws exception when size exceeds 4k
 + JETTY-1098 Default form encoding is UTF8
 + JETTY-1099 Improve cookie handling in BayeuxClient
 + JETTY-1100 extend setuid feature to allow setting max open file descriptors
 + JETTY-1102 Wrong usage of deliver() in private chat messages
 + JETTY-1108 SSL EOF detection
 + JETTY-1109 Improper handling of cookies in Terracotta tests
 + JETTY-1112 Response fails if header exceeds buffer size
 + JETTY-1113 IllegalStateException when adding servlet filters
   programmatically
 + JETTY-1114 Unsynchronize webapp classloader getResource
 + Fix DefaultServletTest for windows
 + Include tmp directory sweeper in build
 + Streamline jetty-jboss build, update sar to QueuedThreadPool
 + Update Jetty implementation of com.sun.net.httpserver.*

jetty-7.0.0.RC6 - 21 September 2009
 + 280723 Add non blocking statistics handler
 + 282543 HttpClient SSL buffer size fix
 + 283357 org.eclipse.jetty.server.HttpConnectionTest exceptions
 + 288055 jetty-client fails to resolve failed resolution attempts correctly
 + 288153 jetty-client resend doesn't reset exchange
 + 288182 PUT request fails during retry
 + 288466 LocalConnector is not thread safe
 + 288514 AbstractConnector does not handle InterruptedExceptions on shutdown
 + 288772 Failure to connect does not set status to EXCEPTED
 + 289146 formalize reload policy functionality
 + 289156 jetty-client: no longer throw runtime exception for bad authn details
 + 289221 HttpExchange does not timeout when using blocking connector
 + 289285 org.eclipse.jetty.continuation 7.0.0.RC5 imports the
   org.mortbay.util.ajax package
 + 289686 HttpExchange.setStatus() has too coarse synchronization
 + 289958 StatisticsServlet incorrectly adds StatisticsHandler
 + 289960 start.jar assumes command line args are configs
 + 290081 Eager consume LF after CR
 + 290761 HttpExchange isDone handles intercepted events
 + JETTY-719 Document state machine of jetty http client
 + JETTY-780 CNFE during startup of webapp with spring-context >= 2.5.1
 + JETTY-936 274251 Improved servlet matching and optimized'
 + JETTY-1080 modify previous fix to work on windows
 + JETTY-1084 HEAD command not setting content-type in response under certain
   circumstances
 + JETTY-1086 Use UncheckedPrintWriter & cleaned up HttpStatus.Code usage
 + JETTY-1090 resolve potential infinite loop with webdav listener
 + JETTY-1092 MultiPartFilter can be pushed into infinite loop
 + JETTY-1093 Request.toString throws exception when size exceeds 4k
 + JETTY-1098 Default form encoding is UTF8
 + JETTY-1101 Updated servlet3 continuation constructor
 + JETTY-1105 Custom error pages aren't working
 + JETTY-1108 SSL EOF detection
 + JETTY-1112 Response fails if header exceeds buffer size
 + JETTY-1113 IllegalStateException when adding servlet filters
   programmatically
 + Copy VERSION.txt to distro
 + Fixed XSS issue in CookieDump demo servlet.
 + Remove printlns from jetty-plus
 + Tweak DefaultServletTest under windows

jetty-6.1.20 - 27 August 2009
 + 283513 Check endp.isOpen when blocking read
 + 283818 fixed merge of forward parameters
 + 285006 Fixed NPE in AbstractConnector during shutdown
 + 286535 ContentExchange status code
 + 286911 Clean out cache when recycling HTTP fields
 + JETTY-838 Don't log and throw
 + JETTY-874 Better error on full header
 + JETTY-960 Support ldaps
 + JETTY-1046 maven-jetty-jspc-plugin keepSources takes affect only in
   packageRoot
 + JETTY-1057 XSS error page
 + JETTY-1065 Add RedirectRegexRule to provide match/replace/group redirect
   support
 + JETTY-1066 Send 400 error for request URI parse exceptions
 + JETTY-1068 Avoid busy flush of async SSL
 + JETTY-1069 Adjust Bayeux Java client backoff algorithm
 + JETTY-1070 Java Bayeux Client not sending /meta/disconnect on stop
 + JETTY-1074 JMX thread manipulation
 + JETTY-1077 HashSSORealm shares Principals between UserRealms
 + JETTY-1078 Automatic JSON Pojo Conversion
 + JETTY-1079 ResourceCollection.toString() can throw IllegalStateException
 + JETTY-1080 Ignore files that would be extracted outside the destination
   directory when unpacking WARs
 + JETTY-1081 Handle null content type in GzipFilter
 + JETTY-1084 Disable GzipFilter for HEAD requests
 + JETTY-1085 Allow url sessionID if cookie invalid
 + JETTY-1086 Added UncheckedPrintWriter to avoid ignored EOFs
 + JETTY-1087 Chunked SSL non blocking input
 + JETTY-1098 Upgrade jsp to SJSAS-9_1_1-B60F-07_Jan_2009
 + Added DebugHandler
 + Added getSubscriptions to cometd client
 + Clarified cometd interval timeout and allow per client intervals
 + COMETD-7 max latency config for lazy messages
 + Made unSubscribeAll public on cometd client
 + Removed clearing of queue in unSubscribeAll for cometd client
 + Update Main.main method to call setWar
 + Update test-jndi and test-annotation examples for atomikos 3.5.5

jetty-7.0.0.RC5 - 27 August 2009
 + 286911 Clean out cache when recycling HTTP fields
 + 287496 Use start.ini always and added --exec
 + 287632 FilterContinuations for blocking jetty6
 + JETTY-838 Don't log and throw
 + JETTY-874 Better header full warnings
 + JETTY-960 Support for ldaps
 + JETTY-1081 Handle null content type in GzipFilter
 + JETTY-1084 Disable GzipFilter for HEAD requests
 + JETTY-1085 Allow url sessionID if cookie invalid
 + JETTY-1086 Added UncheckedPrintWriter to avoid ignored EOFs
 + JETTY-1087 Chunked SSL non blocking input

jetty-6.1.19 - 01 July 2009
 + JETTY-799 shell script for jetty on cygwin
 + JETTY-863 Non blocking stats handler
 + JETTY-937 Further Improvements for sun JVM selector bugs
 + JETTY-970 BayeuxLoadGenerator latency handling
 + JETTY-1011 Grizzly uses queued thread pool
 + JETTY-1028 jetty:run plugin should check for the web.xml from the overlays
   if not found in src/main/webapp/WEB-INF/
 + JETTY-1029 Handle quoted cookie paths
 + JETTY-1031 Handle large pipeline
 + JETTY-1033 jetty-plus compiled with jdk1.5
 + JETTY-1034 Cookie parsing
 + JETTY-1037 reimplemented channel doRemove
 + JETTY-1040 jetty.client.HttpConnection does not handle non IOExceptions
 + JETTY-1042 Avoid cookie reuse on shared connection
 + JETTY-1044 add commons-daemon support as contrib/start-daemon module
 + JETTY-1045 Handle the case where request.PathInfo() should be "/*"
 + JETTY-1046 maven-jetty-jspc-plugin keepSources takes affect only in
   packageRoot
 + JETTY-1047 Cometd client can grow cookie headers
 + JETTY-1048 Default servlet can handle partially filtered large static
   content
 + JETTY-1049 Improved transparent proxy usability
 + JETTY-1054 Avoid double deploys
 + JETTY-1055 Cookie quoting
 + JETTY-1057 Error page stack trace XSS
 + JETTY-1058 Handle trailing / with aliases on
 + JETTY-1062 Don't filter cometd message without data

jetty-7.0.0.RC4 - 18 August 2009
 + 279820 Fixed HotSwapHandler
 + 285891 SessionAuthentication is serializable
 + 286185 Implement ability for JSON implementation to automatically register
   convertors
 + 286535 ContentExchange status code
 + JETTY-1057 XSS error page
 + JETTY-1079 ResourceCollection.toString
 + JETTY-1080 Ignore files that would be extracted outside the destination
   directory when unpacking WARs
 + Added discoverable start options

jetty-7.0.0.RC3 - 07 August 2009
 + 277403 remove system properties
 + 282447 concurrent destinations in HttpClient
 + 283172 fix Windows build, broken on directory creation with the
   DefaultServlet
 + 283375 additional error-checking on SSL connector passwords to prevent NPE
 + 283513 Check endp.isOpen when blocking read
 + 285697 extract parameters if dispatch has query
 + JETTY-1074 JMX thread manipulation
 + Improved deferred authentication handling

jetty-7.0.0.RC2 - 29 June 2009
 + 283375 improved extensibility of SSL connectors
 + 283818 fixed merge of forward parameters
 + 283844 Webapp / TLD errors are not clear
 + 284475 update jetty.sh for new OPTIONS syntax
 + 284510 Enhance jetty-start for diagnosis and unit testing
 + 284981 Implement a cross-origin filter
 + 285006 fix AbstractConnector NPE during shutdown
 + Added DebugHandler
 + Added JavaUtilLog for Jetty logging to java.util.logging framework
 + backport jetty-8 annotation parsing to jetty-7
 + Disassociate method on IdentityService
 + Improved handling of overlays and resourceCollections

jetty-7.0.0.RC1 - 15 June 2009
 + 283344 Startup on windows is broken
 + JETTY-1066 283357 400 response for bad URIs
 + JETTY-1068 Avoid busy flush of async SSL

jetty-7.0.0.RC0 - 08 June 2009
 + 271535 Adding integration tests, and enabling RFC2616 tests
 + 280843 Buffer pool uses isHeader
 + 281287 Handle date headers before 1 Jan 1970
 + 282807 Better handling of 100 continues if response committed
 + JETTY-967 create standalone build for PKCS12Import at codehaus
 + JETTY-1056 update jetty-ant module for Jetty 7 at codehaus trunk
 + JETTY-1058 Handle trailing / with aliases

jetty-7.0.0.M4 - 01 June 2009
 + 281059 NPE in QTP with debug on
 + JETTY-799 shell script for jetty on cygwin
 + JETTY-1031 Handle large pipeline
 + JETTY-1034 Cookie parsing
 + JETTY-1042 Prevent cookie leak between shared connection
 + JETTY-1048 Fix for large partially filtered static content
 + JETTY-1049 Improved transparent proxy usability
 + JETTY-1054 Avoid double deploys
 + JETTY-1055 Cookie quoting
 + JETTY-1057 Error page stack trace XSS

jetty-7.0.0.M3 - 20 June 2009
 + 274251 Allow dispatch to welcome files that are servlets (configurable)
 + 276545 Quoted cookie paths
 + 277403 Cleanup system property usage
 + 277798 Denial of Service Filter
 + 279725 Support 100 and 102 expectations
 + 280707 client.HttpConnection does not catch and handle non-IOExceptions
 + 281470 Handle the case where request.PathInfo() should be "/*"
 + Added ContinuationThrowable
 + added WebAppContext.setConfigurationDiscovered for servlet 3.0 features
 + fixed race with expired async listeners
 + Numerous cleanups from static code analysis
 + Portable continuations for jetty6 and servlet3
 + Refactored AbstractBuffers to HttpBuffers for performance
 + refactored configuration mechanism
 + Refactored continuations to only support response wrapping

jetty-7.0.0.M2 - 18 May 2009
 + 273767 Update to use geronimo annotations spec 1.1.1
 + 275396 Added ScopedHandler to set servlet scope before security handler
 + JETTY-937 Work around Sun JVM bugs
 + JETTY-941 Linux chkconfig hint
 + JETTY-959 CGI servlet doesn't kill the CGI in case the client disconnects
 + JETTY-980 Fixed ResourceHandler ? handling, and bad URI creation in listings
 + JETTY-996 Make start-stop-daemon optional
 + JETTY-1003 java.lang.IllegalArgumentException: timeout can't be negative
 + JETTY-1004 CERT VU#402580 Canonical path handling includes ? in path segment
 + JETTY-1013 MySql Error with JDBCUserRealm
 + JETTY-1014 Enable start-stop-daemon by default on jetty.sh
   (START_STOP_DAEMON=1)
 + JETTY-1015 Reduce BayeuxClient and HttpClient lock contention
 + JETTY-1020 ZipException in org.mortbay.jetty.webapp.TagLibConfiguration
   prevents all contexts from being loaded

jetty-6.1.18 - 16 May 2009
 + JETTY-937 Improved work around sun JVM selector bugs
 + JETTY-1004 CERT VU#402580 Canonical path handling includes ? in path segment
 + JETTY-1008 ContinuationBayeux destroy is called
 + JETTY-1013 MySql Error with JDBCUserRealm
 + JETTY-1014 Enable start-stop-daemon by default on jetty.sh
   (START_STOP_DAEMON=1)
 + JETTY-1015 Reduce BayeuxClient and HttpClient lock contention
 + JETTY-1017 HttpDestination has too coarse locking
 + JETTY-1018 Denial of Service Filter
 + JETTY-1020 ZipException in org.mortbay.jetty.webapp.TagLibConfiguration
   prevents all contexts from being loaded
 + JETTY-1022 Removed several 1.5isms

jetty-5.1.15 - 18 May 2009
 + JETTY-418 synchronized load class
 + JETTY-1004 CERT VU402580 Canonical path handling includes ? in path segment
 + Fixes for CERT438616-CERT237888-CERT21284

jetty-6.1.17 - 30 April 2009
 + JETTY-936 Make optional dispatching to welcome files as servlets
 + JETTY-937 Work around sun JVM selector bugs
 + JETTY-941 Linux chkconfig hint
 + JETTY-957 Reduce hardcoded versions
 + JETTY-980 Security / Directory Listing XSS present
 + JETTY-982 Make test-jaas-webapp run with jetty:run
 + JETTY-983 Default Servlet sets accept-ranges for cached/gzipped content
 + JETTY-985 Allow listeners to implement both interfaces
 + JETTY-988 X-Forwarded-Host has precedence over X-Forwarded-Server
 + JETTY-989 GzipFilter handles addHeader
 + JETTY-990 Async HttpClient connect
 + JETTY-992 URIUtil.encodePath encodes markup characters
 + JETTY-996 Make start-stop-daemon optional
 + JETTY-997 Remove jpackage-utils dependency on rpm install
 + JETTY-1000 Avoided needless 1.5 dependency
 + JETTY-1002 cometd-api to 1.0.beta8
 + JETTY-1003 java.lang.IllegalArgumentException: timeout can't be negative
 + JETTY-1004 CERT VU#402580 Canonical path handling includes ? in path segment
 + JETTY-1006 Resume meta connect on all XD messages

jetty-7.0.0.M1 - 22 April 2009
 + 271258 FORM Authentication dispatch handling avoids caching
 + 271536 Add support to IO for quietly closing Readers / Writers
 + 273011 JETTY-980 JETTY-992 Security / Directory Listing XSS present
 + 273101 Fix DefaultServletTest XSS test case
 + 273153 Test for Nested references in DispatchServlet
 + JETTY-695 Handler dump
 + JETTY-983 DefaultServlet generates accept-ranges for cached/gzip content
 + Initial support for LoginService.logout
 + Removed HTTPConnection specifics from connection dispatching
 + Reworked authentication for deferred authentication
 + Reworked JMX for new layout

jetty-6.1.16 - 01 April 2009
 + JETTY-702 Create "jetty-tasks.xml" for the Ant plugin
 + JETTY-899 Standardize location for configuration files which go into etc
 + JETTY-936 Allow dispatch to welcome files that are servlets
 + JETTY-944 Lazy messages don't prevent long polls waiting
 + JETTY-946 Redeploys with maven jetty plugin of webapps with overlays don't
   work
 + JETTY-947 Exception stops terracotta session scavenger
 + JETTY-948 ConcurrentModificationException in TerracottaSessionManager
   scavenger
 + JETTY-949 Move cometd source to cometd.org project
 + JETTY-953 SSL keystore file input stream is not being closed directly
 + JETTY-956 SslSelectChannelConnector - password should be the default value
   of keyPassword if not specified
 + JETTY-959 CGI servlet doesn't kill the CGI in case the client disconnects
 + JETTY-964 Typo in Jetty 6.1.15 Manifest - Bundle-RequiredExcutionEnvironment
 + JETTY-972 Move cometd code back from cometd.org project (temporarily)
 + JETTY-973 Deliver same message to a collection of cometd Clients

jetty-7.0.0.M0 - 27 March 2009
 + JETTY-496 Support inetd/xinetd through use of System.inheritedChannel()
 + JETTY-540 Merged 3.0 Public Review changes
 + JETTY-567 Delay in initial TLS Handshake With FireFox 3 beta5 and
   SslSelectChannelConnector
 + JETTY-600 Automated tests of WADI integration + upgrade to WADI 2.0
 + JETTY-691 System.getProperty() calls ... wrap them in doPrivileged
 + JETTY-713 Expose additional AbstractConnector methods via MBean
 + JETTY-731 Completed DeliverListener for cometd
 + JETTY-748 RandomAccessFileBuffer for hadoop optimization
 + JETTY-749 Improved ArrayQueue
 + JETTY-765 ensure stop mojo works for all execution phases
 + JETTY-774 Improved caching of mime types with charsets
 + JETTY-775 AbstractSessionTest remove timing related test
 + JETTY-778 handle granular windows timer in lifecycle test
 + JETTY-779 Fixed line feed in request log
 + JETTY-781 Add "mvn jetty:deploy-war" for deploying a pre-assembled war
 + JETTY-782 Implement interval advice for BayeuxClient
 + JETTY-783 Update jetty self-signed certificate
 + JETTY-784 TerracottaSessionManager leaks sessions scavenged in other nodes
 + JETTY-786 Allow DataSourceUserRealm to create tables
 + JETTY-787 Handle MSIE7 mixed encoding
 + JETTY-788 Fix jotm for scoped jndi naming
 + JETTY-790 WaitingContinuations can change mutex if not pending
 + JETTY-792 TerracottaSessionManager does not unlock new session with
   requested id
 + JETTY-793 Fixed DataCache millisecond rounding
 + JETTY-794 WADI integration tests fail intermittently
 + JETTY-795 NullPointerException in SocketConnector.java
 + JETTY-801 Bring back 2 arg EnvEntry constructor
 + JETTY-802 Modify the default error pages to make association with Jetty
   clearer
 + JETTY-804 HttpClient timeout does not always work
 + JETTY-805 Fix jetty-jaas.xml for new UserRealm package
 + JETTY-806 Timeout related Deadlocks in HTTP Client
 + JETTY-807 HttpTester to handle charsets
 + JETTY-808 cometd client demo run.sh
 + JETTY-809 Need a way to customize WEB-INF/lib file extensions that are added
   to the classpath
 + JETTY-811 Allow configuration of system properties for the maven plugin
   using a file
 + JETTY-813 Simplify NCSARequestLog.java
 + JETTY-814 Add org.eclipse.jetty.client.Address.toString()
 + JETTY-816 Implement reconnect on java bayeux client
 + JETTY-817 Aborted SSL connections may cause jetty to hang with full cpu
 + JETTY-818 Support javax.servlet.request.ssl_session_id
 + JETTY-821 Allow lazy loading of persistent sessions
 + JETTY-822 Commit when autocommit=true causes error with mysql
 + JETTY-823 Extend start.config profiles
 + JETTY-824 Access to inbound byte statistics
 + JETTY-825 URL decoding of spaces (+) fails for encoding not utf8
 + JETTY-830 Add ability to reserve connections on http client
 + JETTY-831 Add ability to stop java bayeux client
 + JETTY-832 More UrlDecoded handling in relation to JETTY-825
 + JETTY-834 Configure DTD does not allow <Map> children
 + JETTY-837 Response headers set via filter are ignored for static resources
 + JETTY-840 add default mime types to *.htc and *.pps
 + JETTY-841 Duplicate messages when sending private message to yourself with
   cometd chat demo
 + JETTY-842 NPE in jetty client when no path component
 + JETTY-843 META-INF/MANIFEST.MF is not present in unpacked webapp
 + JETTY-844 Replace reflection with direct invocation in Slf4jLog
 + JETTY-848 Temporary folder not fully cleanup after stop (via Sweeper)
 + JETTY-854 JNDI scope does not work with applications in a .war
 + JETTY-859 MultiPartFilter ignores the query string parameters
 + JETTY-861 switched buffer pools to ThreadLocal implementation
 + JETTY-862 EncodedHttpURI ignores given encoding in constructor
 + JETTY-866 jetty-client test case fix
 + JETTY-869 NCSARequestLog locale config
 + JETTY-870 NullPointerException in Response when performing redirect to wrong
   relative URL
 + JETTY-871 jetty-client expires() NPE race condition fixed
 + JETTY-876 Added new BlockingArrayQueue and new QueuedThreadPool
 + JETTY-890 merge jaspi branch to trunk
 + JETTY-894 Add android .apk to mime types
 + JETTY-897 Remove swing dependency in GzipFilter
 + JETTY-898 Allow jetty debs to start with custom java args provided by users
 + JETTY-899 Standardize location and build process for configuration files
   which go into etc
 + JETTY-909 Update useragents cache
 + JETTY-917 Change for JETTY-811 breaks systemProperties config parameter in
   maven-jetty-plugin
 + JETTY-922 Fixed NPE on getRemoteHost when socket closed
 + JETTY-923 Client supports attributes
 + JETTY-926 default location for generatedClasses of jspc plugin is incorrect
 + JETTY-938 Deadlock in the TerracottaSessionManager
 + JETTY-939 NPE in AbstractConfiguration.callPreDestroyCallbacks
 + JETTY-946 Redeploys with maven jetty plugin of webapps with overlays don't
   work
 + JETTY-950 Fix double-printing of request URI in request log
 + JETTY-953 SSL keystore file input stream is not being closed directly
 + JETTY-956 SslSelectChannelConnector - password should be the default value
   of keyPassword if not specified
 + moved to org.eclipse packages
 + simplified HandlerContainer API

jetty-6.1.15 - 04 March 2009
 + JETTY-923 BayeuxClient uses message pools to reduce memory footprint
 + JETTY-924 Improved BayeuxClient disconnect handling
 + JETTY-925 Lazy bayeux messages
 + JETTY-926 default location for generatedClasses of jspc plugin is incorrect
 + JETTY-931 Fix issue with jetty-rewrite.xml
 + JETTY-934 fixed stop/start of Bayeux Client
 + JETTY-938 Deadlock in the TerracottaSessionManager
 + JETTY-939 NPE in AbstractConfiguration.callPreDestroyCallbacks

jetty-6.1.15 - 02 March 2009
 + JETTY-923 BayeuxClient uses message pools to reduce memory footprint
 + JETTY-924 Improved BayeuxClient disconnect handling
 + JETTY-925 Lazy bayeux messages
 + JETTY-926 default location for generatedClasses of jspc plugin is incorrect

jetty-6.1.15.rc4 - 19 February 2009
 + JETTY-496 Support inetd/xinetd through use of System.inheritedChannel()
 + JETTY-713 Expose additional AbstractConnector methods via MBean
 + JETTY-749 Improved ack extension
 + JETTY-802 Modify the default error pages to make association with Jetty
   clearer
 + JETTY-811 Allow configuration of system properties for the maven plugin
   using a file
 + JETTY-815 Add comet support to jQuery javascript library
 + JETTY-840 add default mime types to *.htc and *.pps
 + JETTY-848 Temporary folder not fully cleanup after stop (via Sweeper)
 + JETTY-869 NCSARequestLog locale config
 + JETTY-870 NullPointerException in Response when performing redirect to wrong
   relative URL
 + JETTY-872 Handshake handler calls wrong extension callback
 + JETTY-878 Removed printStackTrace from WaitingContinuation
 + JETTY-879 Support extra properties in jQuery comet implementation
 + JETTY-882 ChannelBayeuxListener called too many times
 + JETTY-884 Use hashcode for threadpool ID
 + JETTY-887 Split configuration and handshaking in jquery comet
 + JETTY-888 Fix abort in case of multiple outstanding connections
 + JETTY-894 Add android .apk to mime types
 + JETTY-898 Allow jetty debs to start with custom java args provided by users
 + JETTY-909 Update useragents cache

jetty-6.1.15.rc3 - 28 January 2009
 + JETTY-691 System.getProperty() calls ... wrap them in doPrivileged
 + JETTY-844 Replace reflection with direct invocation in Slf4jLog
 + JETTY-861 switched buffer pools to ThreadLocal implementation
 + JETTY-866 jetty-client test case fix

jetty-6.1.15.rc2 - 23 January 2009
 + JETTY-567 Delay in initial TLS Handshake With FireFox 3 beta5 and
   SslSelectChannelConnector
 + adjustment to jetty-client assembly packaging

jetty-6.1.15.pre0 - 20 January 2009
 + JETTY-600 Automated tests of WADI integration + upgrade to WADI 2.0
 + JETTY-749 Reliable message delivery
 + JETTY-781 Add "mvn jetty:deploy-war" for deploying a pre-assembled war
 + JETTY-794 WADI integration tests fail intermittently
 + JETTY-795 NullPointerException in SocketConnector.java
 + JETTY-798 Jboss session manager incompatible with LifeCycle.Listener
 + JETTY-801 Bring back 2 arg EnvEntry constructor
 + JETTY-802 Modify the default error pages to make association with Jetty very
   clear
 + JETTY-804 HttpClient timeout does not always work
 + JETTY-806 Timeout related Deadlocks in HTTP Client
 + JETTY-807 HttpTester to handle charsets
 + JETTY-808 cometd client demo run.sh
 + JETTY-809 Need a way to customize WEB-INF/lib file extensions that are added
   to the classpath
 + JETTY-814 Add org.eclipse.jetty.client.Address.toString()
 + JETTY-816 Implement reconnect on java bayeux client
 + JETTY-817 Aborted SSL connections may cause jetty to hang with full cpu
 + JETTY-819 Jetty Plus no more jre 1.4
 + JETTY-821 Allow lazy loading of persistent sessions
 + JETTY-824 Access to inbound byte statistics
 + JETTY-825 URL decoding of spaces (+) fails for encoding not utf8
 + JETTY-827 Externalize servlet api
 + JETTY-830 Add ability to reserve connections on http client
 + JETTY-831 Add ability to stop java bayeux client
 + JETTY-832 More UrlDecoded handling in relation to JETTY-825
 + JETTY-833 Update debian and rpm packages for new jsp-2.1-glassfish jars and
   servlet-api jar
 + JETTY-834 Configure DTD does not allow <Map> children
 + JETTY-837 Response headers set via filter are ignored for static resources
 + JETTY-841 Duplicate messages when sending private message to yourself with
   cometd chat demo
 + JETTY-842 NPE in jetty client when no path component
 + JETTY-843 META-INF/MANIFEST.MF is not present in unpacked webapp
 + JETTY-852 Ensure handshake and connect retried on failure for jquery-cometd
 + JETTY-854 JNDI scope does not work with applications in a .war
 + JETTY-855 jetty-client uber assembly support
 + JETTY-858 ContentExchange provides bytes
 + JETTY-859 MultiPartFilter ignores the query string parameters
 + JETTY-862 EncodedHttpURI ignores given encoding in constructor

jetty-6.1.14 - 14 November 2008
 + JETTY-630 jetty6-plus rpm is missing the jetty6-plus jar
 + JETTY-748 Reduced flushing of large content
 + JETTY-765 ensure stop mojo works for all execution phases
 + JETTY-777 include util5 on the jetty debs
 + JETTY-778 handle granular windows timer in lifecycle test
 + JETTY-779 Fixed line feed in request log
 + JETTY-782 Implement interval advice for BayeuxClient
 + JETTY-783 Update jetty self-signed certificate
 + JETTY-784 TerracottaSessionManager leaks sessions scavenged in other nodes
 + JETTY-787 Handle MSIE7 mixed encoding
 + JETTY-788 Fix jotm for new scoped jndi
 + JETTY-790 WaitingContinuations can change mutex if not pending
 + JETTY-791 Ensure jdk1.4 compatibility for jetty-6
 + JETTY-792 TerracottaSessionManager does not unlock new session with
   requested id
 + JETTY-793 Fixed DataCache millisecond rounding

jetty-6.1.12 - 04 November 2008
 + JETTY-731 Completed DeliverListener for cometd
 + JETTY-772 Increased default threadpool size to 250
 + JETTY-774 Cached text/json content type
 + JETTY-775 fix port of openspaces to jetty-6

jetty-7.0.0.pre5 - 30 October 2008
 + JETTY-766 Fix npe
 + JETTY-767 Fixed SSL Client no progress handshake bug
 + JETTY-768 Remove EnvEntry overloaded constructors
 + JETTY-769 jquery example error
 + JETTY-771 Ensure NamingEntryUtil is jdk1.4 compliant
 + JETTY-772 Increased default threadpool size to 250

jetty-6.1.12.rc5 - 30 October 2008
 + JETTY-703 maxStopTimeMs added to QueuedThreadPool
 + JETTY-762 improved QueuedThreadPool idle death handling
 + JETTY-763 Fixed AJP13 constructor
 + JETTY-766 Ensure SystemProperties set early on jetty-maven-plugin
 + JETTY-767 Fixed SSL Client no progress handshake bug
 + JETTY-768 Remove EnvEntry overloaded constructors
 + JETTY-771 Ensure NamingEntryUtil jdk1.4 compliant

jetty-7.0.0.pre4 - 28 October 2008
 + JETTY-241 Support for web application overlays in rapid application
   development (jetty:run)
 + JETTY-319 improved passing of exception when webapp unavailable
 + JETTY-331 SecureRandom hangs on systems with low entropy (connectors slow to
   start)
 + JETTY-591 No server classes for jetty-web.xml
 + JETTY-604 AbstractSession.setSessionURL
 + JETTY-670 $JETTY_HOME/bin/jetty.sh not worked in Solaris, because of
   /usr/bin/which has no error-code
 + JETTY-676 ResourceHandler doesn't support HTTP HEAD requests
 + JETTY-677 GWT serialization issue
 + JETTY-680 Can't configure the ResourceCollection with maven
 + JETTY-681 JETTY-692 MultiPartFilter is slow for file uploads
 + JETTY-682 Added listeners and queue methods to cometd
 + JETTY-686 LifeCycle.Listener
 + JETTY-687 Issue with servlet-mapping in dynamic servlet invoker
 + JETTY-688 Cookie causes NumberFormatException
 + JETTY-689 processing of non-servlet related annotations
 + JETTY-690 Updated XBean dependencies to XBean version 3.4.3 and Spring
   2.0.5.
 + JETTY-696 jetty.sh restart not working
 + JETTY-698 org.eclipse.resource.JarResource.extract does not close
   JarInputStream jin
 + JETTY-699 Optimized cometd sending of 1 message to many many clients
 + JETTY-700 unit test for unread request data
 + JETTY-703 maxStopTimeMs added to QueuedThreadPool
 + JETTY-708 allow 3 scopes for jndi resources: jvm, server or webapp
 + JETTY-709 Jetty plugin's WebAppConfig configured properties gets overridden
   by AbstractJettyRunMojo even when already set
 + JETTY-710 Worked around poor implementation of File.toURL()
 + JETTY-711 DataSourceUserRealm implementation
 + JETTY-712 HttpClient does not handle request complete after response
   complete
 + JETTY-715 AJP Key size as Integer
 + JETTY-716 Fixed NPE on empty cometd message
 + JETTY-718 during ssl unwrap, return true if some bytes were read, even if
   underflow
 + JETTY-720 fix HttpExchange.waitForStatus
 + JETTY-721 Support wildcard in VirtualHosts configuration
 + JETTY-723 jetty.sh does not check if TMP already is set
 + JETTY-724 better handle EBCDIC default JVM encoding
 + JETTY-728 Improve Terracotta integration and performances
 + JETTY-730 Set SAX parse features to defaults
 + JETTY-731 DeliverListener for cometd
 + JETTY-732 Case Sensitive Basic Authentication Response Header
   Implementations
 + JETTY-733 Expose ssl connectors with xbean
 + JETTY-735 Wrong default jndi name on DataSourceUserRealm
 + JETTY-736 Client Specific cometd advice
 + JETTY-737 refactored jetty.jar into jetty, xml, security, ssl, webapp and
   deploy jars
 + JETTY-738 If jetty.sh finds a pid file is does not check to see if a process
   with that pid is still running
 + JETTY-739 Race in QueuedThreadPool
 + JETTY-741 HttpClient connects slowly due to reverse address lookup by
   InetAddress.getHostName()
 + JETTY-742 Private messages in cometd chat demo
 + JETTY-747 Handle HttpClient exceptions better
 + JETTY-755 Optimized HttpParser and buffers for few busy connections
 + JETTY-757 Unhide JAAS classes
 + JETTY-758 Update JSP to glassfish tag SJSAS-9_1_1-B51-18_Sept_2008
 + JETTY-759 Fixed JSON small negative real numbers
 + JETTY-760 Handle wildcard VirtualHost and normalize hostname in
   ContextHandlerCollection
 + JETTY-762 improved QueuedThreadPool idle death handling
 + JETTY-763 Fixed AJP13 constructor
 + JETTY-766 Ensure SystemProperties set early on jetty-maven-plugin

jetty-6.1.12.rc4 - 21 October 2008
 + JETTY-319 improved passing of exception when webapp unavailable
 + JETTY-729 Backport Terracotta integration to Jetty6.1 branch
 + JETTY-744 Backport of JETTY-741: HttpClient connects slowly due to reverse
   address lookup by InetAddress.getHostName()
 + JETTY-747 Handle exceptions better in HttpClient
 + JETTY-755 Optimized HttpParser and buffers for few busy connections
 + JETTY-758 Update JSP 2.1 to glassfish tag SJSAS-9_1_1-B51-18_Sept_2008
 + JETTY-759 Fixed JSON small negative real numbers
 + JETTY-760 Handle wildcard VirtualHost and normalize hostname in
   ContextHandlerCollection

jetty-6.1.12.rc3 - 10 October 2008
 + JETTY-241 Support for web application overlays in rapid application
   development (jetty:run)
 + JETTY-686 LifeCycle.Listener
 + JETTY-715 AJP key size
 + JETTY-716 NPE for empty cometd message
 + JETTY-718 during ssl unwrap, return true if some bytes were read, even if
   underflow
 + JETTY-720 fix HttpExchange.waitForStatus
 + JETTY-721 Support wildcard in VirtualHosts configuration
 + JETTY-722 jndi related threadlocal not cleared after deploying webapp
 + JETTY-723 jetty.sh does not check if TMP already is set
 + JETTY-725 port JETTY-708 (jndi scoping) to jetty-6
 + JETTY-730 set SAX parser features to defaults
 + JETTY-731 DeliverListener for cometd
 + JETTY-732 Case Sensitive Basic Authentication Response Header
   Implementations
 + JETTY-736 Client Specific cometd advice
 + JETTY-738 If jetty.sh finds a pid file is does not check to see if a process
   with that pid is still running
 + JETTY-739 Race in QueuedThreadPool
 + JETTY-742 Private messages in cometd chat demo

jetty-6.1.12rc2 - 12 September 2008
 + JETTY-282 Support manually-triggered reloading
 + JETTY-331 SecureRandom hangs on systems with low entropy (connectors slow to
   startup)
 + JETTY-591 No server classes for jetty-web.xml
 + JETTY-670 $JETTY_HOME/bin/jetty.sh not worked in Solaris, because of
   /usr/bin/which has no error-code
 + JETTY-671 Configure DTD does not allow <Property> children
 + JETTY-672 Utf8StringBuffer doesn't properly handle null characters (char
   with byte value 0)
 + JETTY-676 ResourceHandler doesn't support HTTP HEAD requests
 + JETTY-677 GWT serialization issue
 + JETTY-680 Can't configure the ResourceCollection with maven
 + JETTY-681 JETTY-692 MultiPartFilter is slow for file uploads
 + JETTY-682 Added listeners and queue methods to cometd
 + JETTY-683 ResourceCollection works for jsp files but does not work for
   static resources under DefaultServlet
 + JETTY-687 Issue with servlet-mapping in dynamic servlet invoker
 + JETTY-688 Cookie causes NumberFormatException
 + JETTY-696 ./jetty.sh restart not working
 + JETTY-698 org.eclipse.resource.JarResource.extract does not close
   JarInputStream jin
 + JETTY-699 Optimize cometd sending of 1 message to many many clients
 + JETTY-709 Jetty plugin's WebAppConfig configured properties gets overridden
   by AbstractJettyRunMojo even when already set
 + JETTY-710 Worked around poor implementation of File.toURL()
 + JETTY-712 HttpClient does not handle request complete after response
   complete

jetty-7.0.0pre3 - 06 August 2008
 + JETTY-30 Externalize servlet-api to own project
 + JETTY-182 Support setting explicit system classpath for jasper
   Jsr199JavaCompiler
 + JETTY-319 Get unavailable exception and added startWithUnavailable option
 + JETTY-381 JETTY-622 Multiple Web Application Source Directory
 + JETTY-442 Accessors for mimeType on ResourceHandler
 + JETTY-502 forward of an include should hide include attributes
 + JETTY-562 RewriteHandler support for virtual hosts
 + JETTY-563 JETTY-482 OpenRemoteServiceServlet for GWT1.5M2+
 + JETTY-564 Consider optionally importing org.apache.jasper.servlet
 + JETTY-571 SelectChannelConnector throws Exception on close on Windows
 + JETTY-608 Suspend/Resume/Complete request listeners
 + JETTY-621 Improved LazyList javadoc
 + JETTY-626 Null protect reading the dtd resource from classloader
 + JETTY-628 Rewrite rule for rewriting scheme
 + JETTY-629 Don't hold timeout lock during expiry call
 + JETTY-632 OSGi tags for Jetty client
 + JETTY-633 Default form encoding 8859_1 rather than utf-8
 + JETTY-635 Correctly merge request parameters when doing forward
 + JETTY-636 Separate lifeycle of jsp build
 + JETTY-637 empty date headers throw IllegalArgumentException
 + JETTY-641 JDBC Realm purge cache problem
 + JETTY-642 NPE in LdapLoginModule
 + JETTY-644 LdapLoginModule uses proper filters when searching
 + JETTY-645 Do not provide jetty-util to the webapps
 + JETTY-646 Should set Cache-Control header when sending errors to avoid
   caching
 + JETTY-647 suspended POSTs with binary data do too many resumes
 + JETTY-650 Parse "*" URI for HTTP OPTIONS request
 + JETTY-651 Release resources during destroy
 + JETTY-653 Upgrade jta api specs to more recent version
 + JETTY-654 Allow Cometd Bayeux object to be JMX manageable
 + JETTY-655 Support parsing application/x-www-form-urlencoded parameters via
   http PUT
 + JETTY-656 HttpClient defaults to async mode
 + JETTY-659 ContentExchange and missing headers in HttpClient
 + JETTY-663 AbstractDatabaseLoginModule handle not found UserInfo and userName
 + JETTY-665 Support merging class directories
 + JETTY-666 scanTargetPatterns override the values already being set by
   scanTarget
 + JETTY-667 HttpClient handles chunked content
 + JETTY-669 Http methods other than GET and POST should not have error page
   content
 + JETTY-671 Configure DTD does not allow <Property> children
 + JETTY-672 Utf8StringBuffer doesn't properly handle null characters (char
   with byte value 0)
 + JETTY-675 ServletContext.getRealPath("") returns null instead of returning
   the root dir of the webapp
 + Upgrade jsp 2.1 to SJSAS-9_1_02-B04-11_Apr_2008

jetty-6.1.12rc1 - 01 August 2008
 + JETTY-319 Get unavailable exception and added startWithUnavailable option
 + JETTY-381 JETTY-622 Multiple Web Application Source Directory
 + JETTY-442 Accessors for mimeType on ResourceHandler
 + JETTY-502 forward of an include should hide include attributes
 + JETTY-562 RewriteHandler support for virtual hosts
 + JETTY-563 GWT OpenRemoteServiceServlet GWT1.5M2+
 + JETTY-564 Consider optionally importing org.apache.jasper.servlet
 + JETTY-571 SelectChannelConnector throws Exception on close on Windows
 + JETTY-596 Proxy authorization support in HttpClient
 + JETTY-599 handle buffers consistently handle invalid index for poke
 + JETTY-603 Handle IPv6 in HttpURI
 + JETTY-605 Added optional threadpool to BayeuxService
 + JETTY-606 better writeTo impl for BIO
 + JETTY-607 Add GigaSpaces session clustering
 + JETTY-610 jetty.class.path not being interpreted
 + JETTY-613 website module now generates site-component for jetty-site
 + JETTY-614 scanner allocated hashmap on every scan
 + JETTY-623 ServletContext.getServerInfo() non compliant
 + JETTY-626 Null protect reading the dtd resource from classloader
 + JETTY-628 Rewrite rule for rewriting scheme
 + JETTY-629 Don't hold timeout lock during expiry call
 + JETTY-632 OSGi tags for Jetty client
 + JETTY-633 Default form encoding 8859_1 rather than utf-8
 + JETTY-635 Correctly merge request parameters when doing forward
 + JETTY-637 empty date headers throw IllegalArgumentException
 + JETTY-641 JDBC Realm purge cache problem
 + JETTY-642 NPE in LdapLoginModule
 + JETTY-644 LdapLoginModule uses proper filters when searching
 + JETTY-646 Should set Cache-Control header when sending errors to avoid
   caching
 + JETTY-647 suspended POSTs with binary data do too many resumes
 + JETTY-650 Parse "*" URI for HTTP OPTIONS request
 + JETTY-651 Release resources during destroy
 + JETTY-654 Allow Cometd Bayeux object to be JMX manageable
 + JETTY-655 Support parsing application/x-www-form-urlencoded parameters via
   http PUT
 + JETTY-656 HttpClient defaults to async mode
 + JETTY-657 Backport jetty-7 sslengine
 + JETTY-658 backport latest HttpClient from jetty-7 to jetty-6
 + JETTY-659 ContentExchange and missing headers in HttpClient
 + JETTY-660 Backported QoSFilter
 + JETTY-663 AbstractDatabaseLoginModule handle not found UserInfo and userName
 + JETTY-665 Support merging class directories
 + JETTY-666 scanTargetPatterns override the values already being set by
   scanTarget
 + JETTY-667 HttpClient handles chunked content
 + JETTY-669 Http methods other than GET and POST should not have error page
   content
 + Upgrade jsp 2.1 to SJSAS-9_1_02-B04-11_Apr_2008

jetty-7.0.0pre2 - 30 June 2008
 + JETTY-336 413 error for header buffer full
 + JETTY-425 race in stopping SelectManager
 + JETTY-568 Avoid freeing DirectBuffers. New locking NIO ResourceCache
 + JETTY-569 Stats for suspending requests
 + JETTY-572 Unique cometd client ID
 + JETTY-576 servlet dtds and xsds not being loaded locally
 + JETTY-578 OSGI Bundle-RequiredExcutionEnvironment set to J2SE-1.5
 + JETTY-579 OSGI resolved management and servlet.resources import error
 + JETTY-580 Fixed SSL shutdown
 + JETTY-581 ContextPath constructor
 + JETTY-582 final ISO_8859_1
 + JETTY-584 handle null contextPath
 + JETTY-587 persist sessions to database
 + JETTY-588 handle Retry in ServletException
 + JETTY-589 Added Statistics Servlet
 + JETTY-590 Digest auth domain for root context
 + JETTY-592 expired timeout callback without synchronization
 + JETTY-595 SessionHandler only deals with base request session
 + JETTY-596 proxy support in HttpClient
 + JETTY-598 Added more reliable cometd message flush option
 + JETTY-599 handle buffers consistently handle invalid index for poke
 + JETTY-603 Handle IPv6 in HttpURI
 + JETTY-605 Added optional threadpool to BayeuxService
 + JETTY-606 better writeTo impl for BIO
 + JETTY-607 Add GigaSpaces session clustering
 + JETTY-609 jetty-client improvements for http conversations
 + JETTY-610 jetty.class.path not being interpreted
 + JETTY-611 make general purpose jar scanning mechanism
 + JETTY-612 scan for web.xml fragments
 + JETTY-613 various distribution related changes
 + JETTY-614 scanner allocates hashmap on every iteration
 + JETTY-615 Replaced CDDL servlet.jar with Apache-2.0 licensed version
 + JETTY-623 ServletContext.getServerInfo() non compliant

jetty-6.1.11 - 06 June 2008
 + JETTY-336 413 error for full header buffer
 + JETTY-425 race in stopping SelectManager
 + JETTY-580 Fixed SSL shutdown
 + JETTY-581 ContextPath constructor
 + JETTY-582 final ISO_8859_1
 + JETTY-584 handle null contextPath
 + JETTY-588 handle Retry in ServletException
 + JETTY-590 Digest auth domain for root context
 + JETTY-592 expired timeout callback without synchronization
 + JETTY-595 SessionHandler only deals with base request session
 + JETTY-596 Proxy support in HttpClient
 + JETTY-598 Added more reliable cometd message flush option

jetty-6.1.10 - 20 May 2008
 + JETTY-440 allow file name patterns for jsp compilation for jspc plugin
 + JETTY-529 CNFE when deserializing Array from session resolved
 + JETTY-537 JSON handles Locales
 + JETTY-547 Shutdown SocketEndpoint output before close
 + JETTY-550 Reading 0 bytes corrupts ServletInputStream
 + JETTY-551 Upgraded to Wadi 2.0-M10
 + JETTY-556 Encode all URI fragments
 + JETTY-557 Allow ServletContext.setAttribute before start
 + JETTY-558 optional handling of X-Forwarded-For/Host/Server
 + JETTY-566 allow for non-blocking behavior in jetty maven plugin
 + JETTY-572 unique cometd client ID
 + JETTY-579 osgi fixes with management and servlet resources
 + Use QueuedThreadPool as default

jetty-7.0.0pre1 - 03 May 2008
 + JETTY-440 allow file name patterns for jsp compilation for jspc plugin
 + JETTY-529 CNFE when deserializing Array from session resolved
 + JETTY-558 optional handling of X-Forwarded-For/Host/Server
 + JETTY-559 ignore unsupported shutdownOutput
 + JETTY-566 allow for non-blocking behavior in jetty maven plugin
 + address osgi bundling issue relating to build resources
 + Allow annotations example to be built regularly, copy to contexts-available
 + Improved suspend examples
 + Make annotations example consistent with servlet 3.0
 + Refactor JNDI impl to simplify

jetty-7.0.0pre0 - 21 April 2008
 + JETTY-282 Support manually-triggered reloading by maven plugin
 + JETTY-341 100-Continues sent only after getInputStream called
 + JETTY-386 backout fix and replaced with
   ContextHandler.setCompactPath(boolean)
 + JETTY-399 update OpenRemoteServiceServlet to gwt 1.4
 + JETTY-467 allow URL rewriting to be disabled
 + JETTY-468 unique holder names for addServletWithMapping
 + JETTY-471 LDAP JAAS Realm
 + JETTY-474 Fixed case sensitivity issue with HttpFields
 + JETTY-475 AJP connector in RPMs
 + JETTY-486 Improved jetty.sh script
 + JETTY-487 Handle empty chunked request
 + JETTY-494 Client side session replication
 + JETTY-519 HttpClient does not recycle closed connection
 + JETTY-522 Add build profile for macos for setuid
 + JETTY-523 Default servlet uses ServletContext.getResource
 + JETTY-524 Don't synchronize session event listener calls
 + JETTY-525 Fixed decoding for long strings
 + JETTY-526 Fixed MMBean fields on JMX MBeans
 + JETTY-528 Factor our cookie parsing to CookieCutter
 + JETTY-530 Improved JMX MBeanContainer lifecycle
 + JETTY-531 Optional expires on MovedContextHandler
 + JETTY-532 MBean properties for QueuedThreadPool
 + JETTY-535 Fixed Bayeux server side client memory leak
 + JETTY-537 JSON handles Locales
 + JETTY-538 test harness fix for windows
 + JETTY-540 Servlet-3.0 & java5 support (work in progress)
 + JETTY-543 Atomic batch get and put of files
 + JETTY-545 Rewrite handler
 + JETTY-546 Webapp runner. All in one jar to run a webapps
 + JETTY-547 Shutdown SocketEndpoint output before close
 + JETTY-550 Reading 0 bytes corrupts ServletInputStream
 + JETTY-551 Wadi 2.0-M10
 + JETTY-553 Fixed customize override
 + JETTY-556 Encode all URI fragments
 + JETTY-557 Allow ServletContext.setAttribute before start
 + JETTY-560 Allow decoupling of jndi names in web.xml
 + Added option to dispatch to suspended requests.
 + BayeuxClient use a single connection for polling
 + Delay 100 continues until getInputStream
 + Ensure Jotm tx mgr can be found in jetty-env.xml
 + HttpClient supports pipelined request
 + Jetty-6.1.8 Changes
 + Make javax.servlet.jsp optional osgi import for jetty module
 + QueuedThreadPool default
 + Refactor of Continuation towards servlet 3.0 proposal
 + Renamed modules management and naming to jmx and jndi.
 + RetryRequest exception now extends ThreadDeath

jetty-6.1.9 - 26 March 2008
 + JETTY-399 update OpenRemoteServiceServlet to gwt 1.4
 + JETTY-471 LDAP JAAS Realm
 + JETTY-475 AJP connector in RPMs
 + JETTY-482 update to JETTY-399
 + JETTY-519 HttpClient does not recycle closed connection
 + JETTY-522 Add build profile for macos for setuid
 + JETTY-525 Fixed decoding for long strings
 + JETTY-526 Fixed MMBean fields on JMX MBeans
 + JETTY-532 MBean properties for QueuedThreadPool
 + JETTY-535 Fixed Bayeux server side client memory leak
 + JETTY-538 test harness fix for windows
 + JETTY-541 Cometd per client timeouts
 + Ensure Jotm tx mgr can be found in jetty-env.xml
 + Make javax.servlet.jsp optional osgi import for jetty module

jetty-6.1.8 - 28 February 2008
 + JETTY-350 log ssl errors on SslSocketConnector
 + JETTY-417 JETTY_LOGS environment variable not queried by jetty.sh
 + JETTY-433 ContextDeployer constructor fails unnecessarily when using a
   security manager if jetty.home not set
 + JETTY-434 ContextDeployer scanning of sub-directories should be optional
 + JETTY-481 Handle empty Bayeux response
 + JETTY-489 Improve doco on the jetty.port property for plugin
 + JETTY-490 Fixed JSONEnumConvertor
 + JETTY-491 opendocument mime types
 + JETTY-492 Null pointer in HashSSORealm
 + JETTY-493 JSON handles BigDecimals
 + JETTY-498 Improved cookie parsing
 + JETTY-507 Fixed encoding from JETTY-388 and test case
 + JETTY-508 Extensible cometd handlers
 + JETTY-509 Fixed JSONP transport for changing callback names
 + JETTY-511 jetty.sh mishandled JETTY_HOME when launched from a relative path
 + JETTY-512 add slf4j as optional to manifest
 + JETTY-513 Terracotta session replication does not work when the initial page
   on each server does not set any attributes
 + JETTY-515 Timer is missing scavenging Task in HashSessionManager
 + Add "mvn jetty:stop"
 + Added BayeuxService
 + Added JSON.Convertor and non static JSON instances
 + Added QueuedThreadPool
 + add removeHandler(Handler) method to HandlerContainer interface
 + AJP handles bad mod_jk methods
 + Allow code ranges on ErrorPageErrorHandler
 + allow sessions to be periodically persisted to disk
 + Cookie support in BayeuxClient
 + Fixed JSON negative numbers
 + further Optimizations and improvements of Cometd
 + grizzly fixed for posts
 + Improved Bayeux API
 + Improved Cometd timeout handling
 + JSON unquotes /
 + Long cache for JSON
 + Optimizations and improvements of Cometd, more pooled objects
 + Optimized QuotedStringTokenizer.quote()
 + Remove duplicate commons-logging jars and include sslengine in jboss sar

jetty-6.1.7 - 22 December 2007
 + JETTY-386 CERT-553235 backout fix and replaced with
   ContextHandler.setCompactPath(boolean)
 + JETTY-467 allow URL rewriting to be disabled
 + JETTY-468 unique holder names for addServletWithMapping
 + JETTY-474 Fixed case sensitivity issue with HttpFields
 + JETTY-486 Improved jetty.sh script
 + JETTY-487 Handle empty chunked request
 + Add "mvn jetty:stop"
 + Added BayeuxService
 + Added JSON.Convertor and non static JSON instances
 + allow sessions to be periodically persisted to disk
 + Cookie support in BayeuxClient
 + grizzly fixed for posts
 + jetty-6.1 branch created from 6.1.6 and r593 of jetty-contrib trunk
 + Optimizations and improvements of Cometd, more pooled objects
 + Update java5 patch

jetty-6.1.6 - 18 November 2007
 + JETTY-455 Optional cometd id
 + JETTY-459 Unable to deploy from Eclipse into the root context
 + JETTY-461 fixed cometd unknown channel
 + JETTY-464 typo in ErrorHandler
 + JETTY-465 System.exit() in constructor exception for MultiPartOutputStream
 + rudimentary debian packaging
 + updated grizzly connector to 1.6.1

jetty-6.1.6rc1 - 05 November 2007
 + JETTY-388 Handle utf-16 and other multibyte non-utf-8 form content
 + JETTY-409 String params that denote files changed to File
 + JETTY-438 handle trailing . in vhosts
 + JETTY-439 Fixed 100 continues clash with Connection:close
 + JETTY-443 windows bug causes Acceptor thread to die
 + JETTY-445 removed test code
 + JETTY-448 added setReuseAddress on AbstractConnector
 + JETTY-450 Bad request for response sent to server
 + JETTY-451 Concurrent modification of session during invalidate
 + JETTY-452 CERT VU#237888 Dump Servlet - prevent cross site scripting
 + JETTY-453 updated Wadi to 2.0-M7
 + JETTY-454 handle exceptions with themselves as root cause
 + JETTY-456 allow null keystore for osX
 + JETTY-457 AJP certificate chains
 + Added configuration file for capturing stderr and stdout
 + CERT VU#38616 handle single quotes in cookie names.
 + Give bayeux timer name
 + Give Terracotta session scavenger a name
 + Housekeeping on poms
 + Improved JSON parsing from Readers
 + Jetty Eclipse Plugin 1.0.1: force copy of context file on redeploy
 + Moved some impl classes from jsp-api-2.1 to jsp-2.1
 + Updated for dojo 1.0(rc) cometd
 + Upgrade jsp 2.1 to SJSAS-9_1-B58G-FCS-08_Sept_2007

jetty-6.1.6rc0 - 03 October 2007
 + JETTY-259 SystemRoot set for windows CGI
 + JETTY-311 avoid json keywords
 + JETTY-376 allow anything but CRLF in reason string
 + JETTY-398 Allow same WADI Dispatcher to be used across multiple web-app
   contexts
 + JETTY-400 consume CGI stderr
 + JETTY-402 keep HashUserRealm in sync with file
 + JETTY-403 Allow long content length for range requests
 + JETTY-404 WebAppDeployer sometimes deploys duplicate webapp
 + JETTY-405 Default date formate for reqest log
 + JETTY-407 AJP handles unknown content length
 + JETTY-413 Make rolloveroutputstream timer daemon
 + JETTY-422 Allow <Property> values to be null in config files
 + JETTY-423 Ensure javax.servlet.forward parameters are latched on first
   forward
 + JETTY-425 Handle duplicate stop calls better
 + JETTY-430 improved cometd logging
 + JETTY-431 HttpClient soTimeout
 + Add ability to persist sessions with HashSessionManager
 + Added ConcatServlet to combine javascript and css
 + Added jetty.lib system property to start.config
 + Added JPackage RPM support
 + Added JSON.Convertable
 + Adding setUsername,setGroupname to setuid and mavenizing native build
 + Add jetty.host system property
 + AJP13 Fix on chunked post
 + Allow properties files on the XmlConfiguration command line.
 + Allow scan interval to be set after Scanner started
 + Avoid FULL exception in window between blockForOutput and remote close
 + Cached user agents strings in the /org/mortbay/jetty/useragents resource
 + CVE-2007-5615 Added protection for response splitting with bad headers.
 + Ensure session is completed only when leaving context.
 + Fix cached header optimization for extra characters
 + Fix Host header for async client
 + Fix patch for java5 to include cometd module
 + Fix typo in async client onResponsetHeader method name
 + Give deployment file Scanner threads a unique name
 + Make default time format for RequestLog match NCSA default
 + Make mx4j used only if runtime uses jdk<1.5
 + Moved Grizzly to contrib
 + Prevent infinite loop on stopping with temp dir
 + Removal of unneeded dependencies from management, maven-plugin, naming &
   plus poms
 + SetUID option to support setgid
 + Tweak OSGi manifests to remove unneeded imports
 + Updated README, test index.html file and jetty-plus.xml file
 + Update jasper2.1 to tag SJSAS-9_1-B58C-FCS-22_Aug_2007
 + Update terracotta to 2.4.1 and exclude ssl classes
 + Use terracotta repo for build; make jetty a terracotta module
 + UTF-8 for bayeux client

jetty-6.1.5 - 19 July 2007
 + JETTY-392 updated LikeJettyXml example
 + Fixed GzipFilter for dispatchers
 + Fixed reset of reason
 + Upgrade to Jasper 2.1 tag SJSAS-9_1-B50G-BETA3-27_June_2007

jetty-6.1.5rc0 - 15 July 0200
 + JETTY-253 Improved graceful shutdown
 + JETTY-373 Stop all dependent lifecycles
 + JETTY-374 HttpTesters handles large requests/responses
 + JETTY-375 IllegalStateException when committed
 + JETTY-376 allow spaces in reason string
 + JETTY-377 allow sessions to be wrapped with
   AbstractSesssionManager.SessionIf
 + JETTY-378 handle JVMs with non ISO/UTF default encodings
 + JETTY-380 handle pipelines of more than 4 requests
 + JETTY-385 EncodeURL for new sessions from dispatch
 + JETTY-386 Allow // in file resources
 + Added GzipFilter and UserAgentFilter
 + Dispatch SslEngine expiry (non atomic)
 + Improved Request log configuration options
 + make jetty plus example webapps use ContextDeployer
 + make OSGi manifests for jetty jars
 + Make SLF4JLog impl public, add mbean descriptors
 + Protect SslSelectChannelConnector from exceptions during close
 + remove call to open connectors in jetty.xml
 + SetUID option to only open connectors before setUID.
 + SPR-3682 - dont hide forward attr in include.
 + update links on website
 + update terracotta configs for tc 2.4 stable1
 + update terracotta session clustering to terracotta 2.4
 + Upgrade to Jasper 2.1 tag SJSAS-9_1-B50G-BETA3-27_June_2007

jetty-6.1.4 - 15 June 2007
 + JETTY-370 ensure idleTimeout<=0 means connections never expire
 + JETTY-371 Fixed chunked HEAD response
 + JETTY-372 make test for cookie caching more rigorous
 + fixed early open() call in NIO connectors

jetty-6.1.4rc1 - 10 June 2007
 + JETTY-310 better exception when no filter file for cometd servlet
 + JETTY-323 handle htaccess without a user realm
 + JETTY-346 add wildcard support to extra scan targets for maven plugin
 + JETTY-355 extensible SslSelectChannelConnector
 + JETTY-357 cleaned up ssl buffering
 + JETTY-360 allow connectors, userRealms to be added from a <jettyConfig> for
   maven plugin
 + JETTY-361 prevent url encoding of dir listings for non-link text
 + JETTY-362 More object locks
 + JETTY-365 make needClientAuth work on SslSelectChannelConnector
 + JETTY-366 JETTY-368 Improved bayeux disconnect
 + async client improvements
 + fixed handling of large streamed files
 + Fixed synchronization conflict SslSelectChannel and SelectChannel
 + moved documentation for jetty and jspc maven plugins to wiki
 + Optional static content cache
 + Work around IBM JVM socket close issue

jetty-6.1.4rc0 - 01 June 2007
 + JETTY-257 fixed comet cross domain
 + JETTY-309 fix applied to sslEngine
 + JETTY-317 rollback inclusion of cometd jar for maven plugin
 + JETTY-318 Prevent meta channels being created
 + JETTY-330 Allow dependencies with scope provided for jspc plugin
 + JETTY-335 SslEngine overflow fix
 + JETTY-337 deprecated get/setCipherSuites and added
   get/setExcludeCipherSuites
 + JETTY-338 protect isMoreInBuffer from destroy
 + JETTY-339 MultiPartFiler deletes temp files on IOException
 + JETTY-340 FormAuthentication works with null response
 + JETTY-344 gready fill in ByteArrayBuffer.readFrom
 + JETTY-345 fixed lost content with blocked NIO
 + JETTY-347 Fixed type util init
 + JETTY-352 Object locks
 + Add (commented out) jspc precompile to test-webapp
 + Add ability to run cometd webapps to maven plugin
 + Add slf4j-api for upgraded version
 + Allow XmlConfiguration properties to be configured
 + Change scope of fields for Session
 + Delay ssl handshake until after dispatch in sslSocketConnector
 + fixed JSP close handling
 + fixed waiting continuation reset
 + improved date header handling
 + Optional send Date header. Server.setSendDateHeader(boolean)
 + Reorganized import of contrib modules
 + Set so_timeout during ssl handshake as an option on SslSocketConnector
 + Unified JMX configuration
 + Updated junit to 3.8.2
 + Updated slf4j version to 1.3.1
 + update etc/jetty-ssl.xml with new handshake timeout setting

jetty-6.1.3 - 04 May 2007
 + JETTY-309 don't clear writable status until dispatch
 + JETTY-315 suppressed warning
 + JETTY-322 AJP13 cping and keep alive
 + Handle CRLF for content in header optimization

jetty-6.1.2 - 01 May 2007
 + JETTY-322 fix ajp cpong response and close handling
 + JETTY-324 fix ant plugin
 + JETTY-328 updated jboss
 + Added static member definition in WadiSessionManager
 + Fixed session invalidation error in WadiSessionManager
 + Improved unavailabile handling
 + sendError resets output state
 + Updated Wadi to version 2.0-M3

jetty-6.1.2rc5 - 24 April 2007
 + JETTY-305 delayed connection destroy
 + JETTY-309 handle close in multivalue connection fields
 + JETTY-314 fix for possible NPE in Request.isRequestedSessionIdValid
 + Allow jsp-file to be / or /*
 + removed some compile warnings
 + set default keystore for SslSocketConnector

jetty-6.1.2rc4 - 19 April 2007
 + JETTY-294 Fixed authentication reset
 + JETTY-299 handle win32 paths for object naming
 + JETTY-300 removed synchronized on dispatch
 + JETTY-302 correctly parse quoted content encodings
 + JETTY-303 fixed dual reset of generator
 + JETTY-304 Fixed authentication reset

jetty-6.1.2rc3 - 16 April 2007
 + JETTY-283 Parse 206 and 304 responses in client
 + JETTY-285 enable jndi for mvn jetty:run-war and jetty:run-exploded
 + JETTY-289 fixed javax.net.ssl.SSLException on binary file upload
 + JETTY-292 Fixed error page handler error pages
 + JETTY-293 fixed NPE on fast init
 + JETTY-294 Response.reset() resets headers as well as content
 + JETTY-295 Optional support of authenticated welcome files
 + JETTY-296 Close direct content inputstreams
 + JETTY-297 Recreate tmp dir on stop/start
 + JETTY-298 Names in JMX ObjectNames for context, servlets and filters
 + AJP redirects https requests correctly
 + Fixed writes of unencoded char arrays.
 + Improved performance and exclusions for TLD scanning
 + Improvements to allow simple setting of Cache-Control headers
 + MBean properties assume writeable unless marked RO
 + refactor of SessionManager and SessionIdManager for clustering

jetty-6.1.2rc2 - 27 March 2007
 + JETTY-125 maven plugin: ensure test dependencies on classpath for
   <useTestClasspath>
 + JETTY-246 path encode cookies rather than quote
 + JETTY-254 prevent close of jar entry by bad JVMs
 + JETTY-256 fixed isResumed and work around JVM bug
 + JETTY-258 duplicate log message in ServletHandler
 + JETTY-260 Close connector before stop
 + JETTY-262 Allow acceptor thread priority to be adjusted
 + JETTY-263 Added implementation for authorizationType Packets
 + JETTY-265 Only quote cookie values if needed
 + JETTY-266 Fix deadlock with shutdown
 + JETTY-271 ResourceHandler uses resource for MimeType mapping
 + JETTY-272 Activate and Passivate events for sessions
 + JETTY-274 Improve flushing at end of request for blocking
 + JETTY-276 Partial fix for reset/close race
 + JETTY-277 Improved ContextHandlerCollection
 + JETTY-278 Session invalidation delay until no requests
 + JETTY-280 Fixed deadlock with two flushing threads
 + JETTY-284 Fixed stop connector race
 + JETTY-286 isIntegral and isConfidential methods overridden in
   SslSelectChannelConnector
 + Added RestFilter for PUT and DELETE from Aleksi Kallio
 + AJP13 CPING request and CPONG response implemented
 + AJP13 remoteUser, contextPath, servletPath requests implemented
 + AJP13 Shutdown Request from peer implemented
 + Change some JNDI logging to debug level instead of info
 + Enable the SharedStoreContextualiser for the WadiSessionManager(Database
   store for clustering)
 + Make annotations work for maven plugin
 + Optimized multi threaded init on startup servlets
 + Refactor Scanner to increase code reuse with maven/ant plugins
 + Removed unneeded specialized TagLibConfiguration class from maven plugin
 + Update jasper to glassfish tag SJSAS-9_1-B39-RC-14_Mar_2007

jetty-6.1.2rc1 - 08 March 2007
 + JETTY-157 make CGI handle binary data
 + JETTY-175 JDBCUserRealm use getInt instead of getObject
 + JETTY-188 Use timer for session scavaging
 + JETTY-235 default realm name
 + JETTY-242 fix race condition with scavenging sessions when stopping
 + JETTY-243 FULL
 + JETTY-244 Fixed UTF-8 buffer overflow
 + JETTY-245 Client API improvements
 + JETTY-246 spaces in cookies
 + JETTY-248 setContentLength after content written
 + JETTY-250 protect attribute enumerations from modification
 + JETTY-252 Fixed stats handling of close connection
 + JETTY-254 prevent close of jar file by bad JVMs
 + add ajp connector jar to jetty-jboss sar
 + Added option to allow null pathInfo within context
 + Added support for lowResourcesIdleTime to SelectChannelConnector
 + BoundedThreadPool queues rather than blocks excess jobs.
 + call preDestroy() after servlet/filter destroy()
 + Ensure jetty/jboss uses servlet-spec classloading order
 + Fix constructor for Constraint to detect wildcard role
 + fix Dump servlet to handle primitive array types
 + handle comma separated values for the Connection: header
 + Improved Context setters for wadi support
 + Improved handling of early close in AJP
 + Support null pathInfo option for webservices deployed to jetty/jboss
 + TagLibConfiguration uses resource input stream
 + Workaround to call SecurityAssocation.clear() for jboss webservices calls to
   ejbs

jetty-6.1.2rc0 - 15 February 2007
 + JETTY-223 Fix disassociate of UserPrincipal on dispatches
 + JETTY-226 Fixed SSLEngine close issue
 + JETTY-232 Fixed use of override web.xml
 + JETTY-236 Buffer leak
 + JETTY-237 AJPParser Buffer Data Handling
 + JETTY-238 prevent form truncation
 + Coma separated cookies
 + Cometd timeout clients
 + Patches from sybase for ClientCertAuthenticator

jetty-6.1.2pre1 - 05 February 2007
 + JETTY-224 run build up to process-test before invoking jetty:run
 + Added error handling for incorrect keystore/truststore password in
   SslSelectChannelConnector
 + added win32service to standard build
 + allow ResourceHandler to use resource base from an enclosing ContextHandler
 + fixed bug with virtual host handling in ContextHandlerCollection
 + refactored cometd to be continuation independent

jetty-6.1.2pre0 - 01 February 2007
 + JETTY-213 request.isUserInRole(String) fixed
 + JETTY-215 exclude more transitive dependencies from tomcat jars for jsp-2.0
 + JETTY-216 handle AJP packet fragmentation
 + JETTY-218 handle AJP ssl key size and integer
 + JETTY-219 fixed trailing encoded chars in cookies
 + JETTY-220 fixed AJP content
 + JETTY-222 fix problem parsing faces-config.xml
 + Added cometd jsonp transport from aabeling
 + Added terracotta cluster support for cometd
 + add support for Annotations in servlet, filter and listener sources
 + enable SslSelectChannelConnector to modify the SslEngine's client
   authentication settings
 + Fixed 1.4 method in jetty plus
 + Fixed generation of errors during jsp compilation for jsp-2.1
 + handle virtual hosts in ContextHandlerCollection
 + improved writer buffering
 + moved JSON parser to util to support reuse

jetty-6.1.1 - 15 January 2007

jetty-6.1.1rc1 - 12 January 2007
 + JETTY-210 Build jsp-api-2.0 for java 1.4
 + Use timers for Rollover logs and scanner

jetty-6.1.1rc0 - 10 January 2007
 + JETTY-209 Added ServletTester.createSocketConnector
 + JETTY-210 Build servlet-api-2.5 for java 1.4
 + JETTY-211 fixed jboss build
 + CGI servlet fails without exception
 + ensure response headers on AjaxFilter messsages turn off caching
 + extras/win32service download only if no JavaServiceWrapper exist
 + Fixed unpacking WAR
 + MultiPartFilter deleteFiles option
 + simplified chat demo
 + start webapps on deployment with jboss, use isDistributed() method from
   WebAppContext

jetty-6.1.0 - 09 January 2007
 + Fixed unpacking WAR

jetty-6.1.0 - 05 January 2007
 + JETTY-206 fixed AJP getServerPort and getRemotePort
 + Added extras/win32service
 + Added WebAppContext.setCopyWebDir to avoid JVM jar caching issues.
 + GERONIMO-2677 refactor of session id handling for clustering
 + Improved config of java5 threadpool
 + Protect context deployer from Errors
 + ServletTester sets content length

jetty-6.1.0rc3 - 02 January 2007
 + JETTY-195 fixed ajp ssl_cert handling
 + JETTY-197 fixed getRemoteHost
 + JETTY-203 initialize ServletHandler if no Context instance
 + JETTY-204 setuid fix
 + extras/servlet-tester
 + implement resource injection and lifecycle callbacks declared in web.xml
 + setLocale does not use default content type
 + Use standard releases of servlet and jsp APIs.

jetty-6.1.0rc2 - 20 December 2006
 + JETTY-167 cometd refactor
 + JETTY-194 doubles slashes are significant in URIs
 + JETTY-201 make run-as work for both web container and ejb container in jboss
 + AJP13Parser, throw IllegalStateException on unimplemented AJP13 Requests
 + ContextHandlerCollection is noop with no handlers
 + ensure classpath passed to jspc contains file paths not urls
 + ensure com.sun.el.Messages.properties included in jsp-2.1 jar
 + ensure servlets initialized if only using ServletHandler
 + fixed Jetty-197 AJP13 getRemoteHost()
 + Refactored AbstractSessionManager for ehcache
 + remove code to remove SecurityHandler if no constraints present

jetty-6.1.0rc1 - 14 December 2006
 + JETTY-193 MailSessionReference without authentication
 + JETTY-199 newClassPathResource
 + added cache session manager(pre-alpha)
 + ensure unique name for ServletHolder instances
 + simplified idle timeout handling

jetty-6.1.0rc0 - 08 December 2006
 + JETTY-123 fix improved
 + JETTY-181 Allow injection of a java:comp Context
 + JETTY-182 Optionally set JSP classpath initparameter
 + JETTY-184 cometd connect non blocking
 + JETTY-185 tmp filename generation
 + JETTY-189 ProxyConnection
 + 403 for BASIC authorization failure
 + Added extras/gwt
 + Added org.mortbay.thread.concurrent.ThreadPool
 + Added spring ejb3 demo example
 + DefaultHandler links virtual hosts.
 + Dispatcher does not protect javax.servlet attributes
 + Fixed cachesize on invalidate
 + Fixed idle timeout
 + flush if content-length written
 + forward query attribute fix
 + Handle request content encodings
 + null for unknown named dispatches
 + Optimization of writers
 + ServletHandler allows non REQUEST exceptions to propogate
 + Servlet role ref
 + session attribute listener
 + Support for RFC2518 102-processing response
 + TCK fixes from Sybase:
 + update jasper to glassfish SJSAS-9_1-B27-EA-07_Dec_2006

jetty-6.1.0pre3 - 22 November 2006
 + JETTY-154 Cookies are double quotes only
 + JETTY-180 XBean support for context deploy
 + CVE-2006-6969 Upgraded session ID generation to use SecureRandom
 + Expose isResumed on Continuations
 + fixed NIO endpoint flush. Avoid duplicate sends
 + Refactored AJP generator
 + Support TLS_DHE_RSA_WITH_AES_256_CBC_SHA
 + updated glassfish jasper to tag SJSAS-9_1-B25-EA-08_Nov_2006

jetty-6.0.2 - 22 November 2006
 + JETTY-118 ignore extra content after close
 + JETTY-119 cleanedup Security optimizatoin
 + JETTY-123 handle windows UNC paths
 + JETTY-126 handle content > Integer.MAX_VALUE
 + JETTY-129 ServletContextListeners called after servlets are initialized
 + JETTY-151 Idle timeout only applies to blocking operations
 + JETTY-154 Cookies are double quotes only
 + JETTY-171 Fixed filter mapping
 + JETTY-172 use getName() instead of toString
 + JETTY-173 restore servletpath after dispatch
 + (re)make JAAS classes available to webapp classloader
 + add <Property> replacement in jetty xml config files
 + Added concept of bufferred endpoint
 + Added conversion Object -> ObjectName for the result of method calls made on
   MBeans
 + Added DataFilter configuration to cometd
 + added examples/test-jaas-webapp
 + Added extraClassPath to WebAppContext
 + Added hierarchical destroy of mbeans
 + Added ID constructor to AbstractSessionManager.Session
 + added isStopped() in LifeCycle and AbstractLifeCycle
 + Added override descriptor for deployment of RO webapps
 + Allow session cookie to be refreshed
 + alternate optimizations of writer (use -Dbuffer.writers=true)
 + Apply queryEncoding to getQueryString
 + CGI example in test webapp
 + change examples/test-jndi-webapp so it can be regularly built
 + Default soLinger is -1 (disabled)
 + ensure "" returned for ServletContext.getContextPath() for root context
 + ensure sessions nulled out on request recycle; ensure session null after
   invalidate
 + ensure setContextPath() works when invoked from jetty-web.xml
 + fixed NIO endpoint flush. Avoid duplicate sends
 + Fixed NPE in bio.SocketEndPoint.getRemoteAddr()
 + Fixed resource cache flushing
 + Fixed tld parsing for maven plugin
 + HttpGenerator can generate requests
 + Improved *-mbean.properties files and specialized some MBean
 + Major refactor of SelectChannel EndPoint for client selector
 + make .tag files work in packed wars
 + Moved all modules updates from 6.1pre2 to 6.0
 + Plugin shutdown context before stopping it.
 + Refactored session lifecycle and additional tests
 + release resource lookup in Default servlet
 + Reverted UnixCrypt to use coersions (that effected results)
 + Session IDs can change worker ID
 + Simplified ResourceCache and Default servlet
 + SocketConnector closes all connections in doStop
 + Support TLS_DHE_RSA_WITH_AES_256_CBC_SHA
 + updated glassfish jasper to tag SJSAS-9_1-B25-EA-08_Nov_2006
 + Upgraded session ID generation to use SecureRandom

jetty-5.1.14 - 09 August 2007
 + JETTY-155 force close with content length
 + JETTY-369 failed state in Container
 + patched with correct version

jetty-5.1.13
 + Sourceforge 1648335: problem setting version for AJP13

jetty-5.1.12 - 22 November 2006
 + JETTY-154 Cookies ignore single quotes
 + Added support for TLS_DHE_RSA_WITH_AES_256_CBC_SHA
 + AJP protected against bad requests from mod_jk
 + Quote single quotes in cookies
 + Upgraded session ID generation to use SecureRandom

jetty-4.2.27 - 22 November 2006
 + AJP protected against bad requests from mod_jk
 + Upgraded session ID generation to use SecureRandom

jetty-6.1.0pre2 - 20 November 2006
 + Added extraClassPath to WebAppContext
 + Clean up jboss module licensing
 + Fixed resource cache flushing

jetty-6.1.0pre1 - 19 November 2006
 + JETTY-151 Idle timeout only applies to blocking operations
 + JETTY-171 Fixed filter mapping
 + JETTY-172 use getName() instead of toString
 + JETTY-173 restore servletpath after dispatch
 + Added extras/jboss
 + Added hierarchical destroy of mbeans
 + Added override descriptor for deployment of RO webapps
 + alternate optimizations of writer (use -Dbuffer.writers=true)
 + Fixed NPE in bio.SocketEndPoint.getRemoteAddr()
 + Major refactor of SelectChannel EndPoint for client selector
 + release resource lookup in Default servlet
 + Reverted UnixCrypt to use coersions (that effected results)
 + Simplified ResourceCache and Default servlet
 + Use ContextDeployer as main deployer in jetty.xml

jetty-6.1.0pre0 - 21 October 2006
 + JETTY-112 ContextHandler checks if started
 + JETTY-113 support optional query char encoding on requests
 + JETTY-114 removed utf8 characters from code
 + JETTY-115 Fixed addHeader
 + JETTY-118 ignore extra content after close
 + JETTY-119 cleanedup Security optimizatoin
 + JETTY-121 init not called on externally constructed servlets
 + JETTY-123 handle windows UNC paths
 + JETTY-124 always initialize filter caches
 + JETTY-126 handle content > Integer.MAX_VALUE
 + JETTY-129 ServletContextListeners called after servlets are initialized
 + (re)make JAAS classes available to webapp classloader
 + add <Property> replacement in jetty xml config files
 + add a maven-jetty-jspc-plugin to do jspc precompilation
 + added cometd chat demo
 + Added concept of bufferred endpoint
 + Added conversion Object -> ObjectName for the result of method calls made on
   MBeans
 + Added DataFilter configuration to cometd
 + added examples/test-jaas-webapp
 + Added extras/setuid to support start as root
 + Added ID constructor to AbstractSessionManager.Session
 + added isStopped() in LifeCycle and AbstractLifeCycle
 + add hot deployment capability
 + AJP Connector
 + Allow session cookie to be refreshed
 + Apply queryEncoding to getQueryString
 + CGI example in test webapp
 + change examples/test-jndi-webapp so it can be regularly built
 + Default soLinger is -1 (disabled)
 + ensure "" returned for ServletContext.getContextPath() for root context
 + ensure sessions nulled out on request recycle; ensure session null after
   invalidate
 + ensure setContextPath() works when invoked from jetty-web.xml
 + Factored ErrorPageErrorHandler out of WebAppContext
 + fixed ClassCastException in JAASUserRealm.setRoleClassNames(String[])
 + fixed isUserInRole checking for JAASUserRealm
 + Fixed tld parsing for maven plugin
 + HttpGenerator can generate requests
 + Improved *-mbean.properties files and specialized some MBean
 + Improved charset handling in URLs
 + JETYY-120 SelectChannelConnector closes all connections on stop
 + make .tag files work in packed wars
 + minor optimization of bytes to UTF8 strings
 + Plugin shutdown context before stopping it.
 + Ported HtAccessHandler
 + Refactored ErrorHandler to avoid statics
 + Refactored session lifecycle and additional tests
 + Session IDs can change worker ID
 + SocketConnector closes all connections in doStop
 + Start of a client API
 + Transforming classloader does not transform resources.

jetty-5.1.11 - 08 October 2006
 + Default servlet only uses setContentLength on wrapped responses
 + Fixed AJP chunk header (1507377)
 + Fixed AJP handling of certificate length (1494939)
 + fixed ByteBufferOutputStream capacity calculation
 + Fixed order of destruction event calls
 + Fix to HttpOutputStream from M.Traverso

jetty-4.2.26 - 08 October 2006
 + Backport of AJP fixes

jetty-6.0.1 - 24 September 2006
 + JETTY-112 ContextHandler checks if started
 + JETTY-113 support optional query char encoding on requests
 + JETTY-114 removed utf8 characters from code
 + JETTY-115 Fixed addHeader
 + JETTY-121 init not called on externally constructed servlets
 + JETTY-124 always initialize filter caches
 + Factored ErrorPageErrorHandler out of WebAppContext
 + fixed ClassCastException in JAASUserRealm.setRoleClassNames(String[])
 + fixed isUserInRole checking for JAASUserRealm
 + Improved charset handling in URLs
 + JETYY-120 SelectChannelConnector closes all connections on stop
 + minor optimization of bytes to UTF8 strings
 + Refactored ErrorHandler to avoid statics

jetty-6.0.0 - 10 September 2006
 + Conveniance builder methods for listeners and filters
 + Plugin shutdown context before stopping it.
 + SocketConnector closes all connections in doStop
 + Transforming classloader does not transform resources.

jetty-6.0.0rc4 - 05 September 2006
 + JETTY-107 Poor cast in SessionDump demo
 + bind jetty-env.xml entries to java:comp/env
 + Set charset on error pages

jetty-6.0.0rc3 - 01 September 2006
 + JETTY-68 Complete request after sendRedirect
 + JETTY-104 (raised glassfish ISSUE-1044) hide JSP forced path attribute
 + Avoid double error handling of Bad requests
 + don't warn for content length on head requests
 + JETTY-103
 + Less verbose handling of BadResources from bad URLs
 + Move MailSessionReference to org.mortbay.naming.factories
 + pulled 6.0.0 branch
 + Transferred the sslengine patch from the patches directory to extras

jetty-6.0.0rc2 - 25 August 2006
 + added org.apache.commons.logging package to system classes that can't be
   overridden by a webapp classloader
 + Destroy HttpConnection to improve buffer pooling
 + Direct buffer useage is optional
 + Fixed NPE when no resource cache
 + Moved more utility packagtes to the util jar
 + mvn -Djetty.port=x jetty:run uses port number given for the default
   connector
 + Refactored WebXmlConfiguration to allow custom web.xml resource
 + Timestamp in StdErrLog
 + use mvn -Dslf4j=false jetty:run to disable use of slf4j logging with
   jdk1.4/jsp2.0

jetty-6.0.0rc1 - 16 August 2006
 + JETTY-85 JETTY-86 (TrustManager and SecureRandom are now configurable;
   better handling of null/default values)
 + add <requestLog> config param to jetty plugin
 + added modules/spring with XmlBeanFactory configuration
 + Added simple ResourceHandler and FileServer example
 + added start of cometd implementation (JSON only)
 + added start of grizzly connector
 + Added TransformingWebAppClassLoader for spring 2.0 byte code modification
   support
 + Allow direct filling of buffers for uncached static content.
 + Change path mapping so that a path spec of /foo/* does not match /foo.bar :
   JETTY-88
 + -DSTOP.PORT must be specified.
 + fixed bug that caused Response.setStatus to ignore the provided message
 + Fixed FD leak for bad TCP acks. JETTY-63
 + JETTY-87
 + JETTY-90
 + JETTY-91
 + moved optional modules to extras
 + parse jsp-property-group in web.xml for additional JSP servlet mappings
 + protected setContentType from being set during include
 + refactored resource cache
 + removed org.mortbay. from context system classes configuration
 + removed support for lowResources from SelectChannelConnector
 + Support for binding References and Referenceables and javax.mail.Sessions in
   JNDI

jetty-6.0.0rc0 - 07 July 2006
 + add ability to have a lib/ext dir from which to recursively add all jars and
   zips to the classpath
 + Added 8 random letters&digits to Jetty-generated tmp work dir name to ensure
   uniqueness
 + added html module from jetty 5 - but deprecated until maintainer found
 + Added maximum limit to filter chain cache.
 + added setters and getters on SessionManager API for session related config:
   cookie name, url parameter name, domain, max age and path.
 + added StatisticsHandler and statistics on Connector.
 + Added WebAppContextClassLoader.newInstance to better support exensible
   loaders.
 + allow <key> or <name> in <systemProperty> for plugin
 + changed ServletContext.getResourcePaths()  to not return paths containing
   double slashes
 + change name of generated tmp directory to be
   "Jetty_"+host+"_"+port+"_"+contextpath+"_"+virtualhost
 + change prefix from "jetty6" to just "jetty" for plugin: eg is now mvn
   jetty:run
 + Cleaned up idle expiry.
 + ContextHandlerCollection addContext and setContextClass
 + Discard excess bytes in header buffer if connection is closing
 + Do not wrap EofException with EofException
 + ensure explicitly set tmp directory called "work" is not deleted on exit
 + Ensure mvn clean cleans the build
 + ensure war is only unpacked if war is newer than "work" directory
 + fixed classesDirectory param for maven plugin to be configurable
 + fixed HttpGenerator convertion of non UTF-8: JETTY-82
 + immutable getParameterMap()
 + patch to allow Jetty to use JSP2.1 from Glassfish instead of Jasper from
   Tomcat
 + refactor HttpChannelEndPoint in preparation for SslEngine
 + reverse order for destroy event listeners
 + simplified jetty.xml with new constructor injections
 + Simplified Servlet Context API
 + Simplify runtime resolution of JSP library for plugin
 + Ssl algorithm taken from system property
 + support <load-on-startup> for SingleThreadModel
 + support graceful shutdown
 + Threadpool does not need to be a LifeCycle
 + Updated javax code from
   http://svn.apache.org/repos/asf/tomcat/tc6.0.x/trunk/java/javax@417727

jetty-6.0.0beta17 - 01 June 2006
 + Added clover reports and enough tests to get >50% coverage
 + Added config to disable file memory mapped buffers for windows
 + Added Request.isHandled()
 + BoundedThreadPool.doStop waits for threads to complete
 + Connector lowResourceMaxIdleTime  implemented.
 + ContextHandler.setConnectors replace setHosts
 + Default servlet checks for aliases resources
 + don't reset headers during forward
 + Fixed IE SSL issue.
 + Flush will flush all bytes rather than just some.
 + Implemented runAs on servlets
 + Protected WEB-INF and META-INF
 + Recovered repository from Codehaus crash
 + Refactored Synchronization of SelectChannelConnector

jetty-6.0.0beta16 - 12 May 2006
 + remove a couple of System.err.printlns
 + replace backwards compativle API in UrlEncoded

jetty-6.0.0beta15 - 11 May 2006
 + Added <scanTargets> parameter to allow other locations to scan for plugin
 + Added automatic scan of all WEB-INF/jetty-*.xml files for plugin
 + Added embedded examples
 + Added Server attribute org.mortbay.jetty.Request.maxFormContentSize
 + Added taglib resources to 2.1 jsp api jar
 + Added ThrottlingFilter and fixed race in Continuations
 + Added --version to start.jar
 + ContextHandler.setContextPath can be called after start.
 + don't accept partial authority in request line.
 + enforce 204 and 304 have no content
 + Fixed handling of params after forward
 + Improved HttpException
 + improved MBeanContainer object removal
 + improved MBean names
 + improved support for java5 jconsole
 + Major refactor to simplify Server and handler hierarchy
 + Moved more resources to resources
 + readded BoundedThreadPool shrinking (and then fixed resulting deadlock)
 + removed SelectBlockingChannelConnector (unmaintained)
 + Renamed NotFoundHandler to DefaultHandler
 + Reset of timer task clears expiry
 + Session scavenger threads from threadpool
 + setSendServerVersion method added to Server to control sending of Server:
   http header
 + Simplified DefaultServlet static content buffering
 + Thread names include URI if debug set

jetty-6.0.0beta14 - 09 April 2006
 + added configurability for webdefault.xml in maven plugin
 + Added Jasper 2.1 as jesper (jasper without JCL)
 + added jetty-util.jar module
 + Added JSP 2.1 APIs from apache
 + added ProxyServlet
 + added reset to Continuation
 + added support for stopping jetty using "java -jar start.jar --stop"
 + adding InvokerServlet
 + Change tmp dir of plugin to work to be in line with jetty convention
 + fixed forward bug (treated as include)
 + fixed HttpField iterator
 + fixed priority of port from url over host header
 + ignore dirs and files that don't exist in plugin scanner
 + implemented request.isUserInRole
 + improved contentType handling and test harness
 + Modify plugin to select JSP impl at runtime
 + moved test webapps to examples directory
 + securityHandler removed if not used.
 + Started readding logging to jesper using jdk logging
 + stop JDBCUserRealm coercing all credentials to String
 + Use start.config to select which JSP impl at runtime based on jdk version

jetty-6.0.0beta12 - 16 March 2006
 + Added JSP2.0 demos to test webapp
 + Added provider support to SslListener
 + Fixed error handling in error page
 + Fixed JettyPlus for root contexts
 + Fixed maven plugin JNDI for redeploys
 + Fixed tld discovery for plugin (search dependencies)
 + Log ERROR for runtimeExceptions
 + Upgraded jasper to 5.5.15

jetty-6.0.0beta11 - 14 March 2006
 + Added HttpURI and improved UTF-8 parsing.
 + added JAAS
 + added missing Configurations for maven plugin
 + added patch to use joda-time
 + added webapp-specific JNDI entries
 + fixed ; decoding in URIs
 + fixed FORM authentication
 + moved dtd and xsd to standard javax location
 + refactored configuration files and start()
 + refactored session ID management
 + refactored writers and improved UTF-8 generation.

jetty-6.0.0beta10 - 25 February 2006
 + added getLocalPort() to connector
 + Added support for java:comp/env
 + Added support for pluggable transaction manager
 + Additional accessors for request logging
 + Fixed content-type for range requests
 + Fixed default servlet handling of includes
 + Fix for myfaces and include with close
 + Fix for sf1435795 30sec delay from c taylor
 + Fix http://jira.codehaus.org/browse/JETTY-6. hi byte reader
 + Fix sf1431936 don't chunk the chunk
 + Forward masks include attributes and vice versa
 + Updates javax to MR2 release

jetty-6.0.0beta9 - 09 February 2006
 + Added CGI servlet.
 + Added request log.
 + Added TLD tag listener handling.
 + Continuation cleanup
 + Fixed dispatch of wrapped requests.
 + Fixed double flush of short content.
 + fixed setLocale bug sf1426940
 + Fixed unraw decoding of query string
 + Force a tempdir to be set.
 + Force jasper scratch dir.
 + PathMap for direct context mapping.
 + Refactored chat demo and upgraded prototype.js

jetty-6.0.0beta8 - 24 January 2006
 + conveniance addHandler removeHandler methods
 + fixed bug in overloaded write method on HttpConnection (reported against
   Tapestry4.0)
 + fixed dispatch of new session problem. sf:1407090
 + Handle pipeline requests without hangs
 + hid org.apache.commons.logging and org.slf4j packages from webapp
 + improve buffer return mechanism.
 + improved caching of content types
 + maven-jetty6-plugin: ensure compile is done before invoking jetty
 + maven-jetty6-plugin: support all types of artifact dependencies
 + maven-jetty6-plugin stopped transitive inclusion of log4j and
   commons-logging from commons-el for jasper
 + patch to remove spurious ; in HttpFields
 + reinstated rfc2616 test harness
 + Removed queue from thread pool.

jetty-6.0.0Beta7
 + Faster header name lookup
 + Fixed infinite loop with chunk handling
 + maven-jetty6-plugin added tmpDirectory property
 + maven-jetty6-plugin stopped throwing an error if there is no target/classes
   directory
 + null dispatch attributes not in names
 + reduced info verbosity
 + removed singleton Container

jetty-6.0.0Beta6
 + Fixed issue with blocking reads
 + Fixed issue with unknown headers
 + optimizations

jetty-6.0.0Beta5
 + Added management module for mbeans
 + Fixed writer char[] creations
 + Moved to SVN

jetty-6.0.0Beta4
 + CVE-2006-2758 Fixed JSP visibility security issue.
 + Improved jetty-web.xml access to org.mortbay classes.
 + Jasper 5.5.12
 + System property support in plugin

jetty-6.0.0Beta3
 + Fixed classloader issue with server classes
 + Fixed error in block read
 + Named dispatch.

jetty-6.0.0Beta2
 + Improved buffer return
 + Improved reuse of HttpField values and cookies.
 + loosely coupled with JSP servlet
 + loosely coupled with SLF4J
 + merged util jar back into jetty jar
 + Simpler continuation API

jetty-6.0.0Beta1
 + Error pages
 + Implemented all listeners
 + maven2 plugin
 + Multiple select sets
 + refactored start/stop
 + Servlet 2.5 API
 + shutdown hook
 + SSL connector
 + Virtual hosts

jetty-6.0.0Beta0
 + Dispatcher parameters
 + Fixed blocking read
 + Maven 2 build
 + UTF-8 encoding for URLs

jetty-6.0.0APLPA3
 + Added demo for Continuations
 + Jasper and associated libraries.

jetty-6.0.0ALPHA2
 + Continuations - way cool way to suspend a request and retry later.
 + Dispatchers
 + Security

jetty-6.0.0ALPHA1
 + Filters
 + web.xml handling

jetty-6.0.0ALPHA0
 + file may be sent as sent is a single operation.
 + Improved "dependancy injection" and "inversion of control" design of
   components
 + Improved "interceptor" design of handlers
 + Missing Request Dispatchers
 + Missing Security
 + Missing war support
 + Missing web.xml based configuration
 + Optional use of NIO Buffering so that efficient direct buffers and memory
   mapped files can be used.
 + Optional use of NIO gather writes, so that for example a HTTP header and a
   memory mapped
 + Optional use of NIO non-blocking scheduling so that threads are not
   allocated per connection.
 + Smart split buffer design allows large buffers to only be allocated to
   active connections. The resulting memory savings allow very large buffers to
   be used, which increases the chance of efficient asynchronous flushing and
   of avoiding chunking.
 + Totally rearchitected and rebuilt, so 10 years of cruft could be removed!

jetty-5.1.11RC0 - 05 April 2006
 + Added provider support to SslListener
 + Fixed AJP handling of ;jsessionid.
 + force close with shutdownOutput for win32
 + improved contentType param handling
 + logging improvements for servlet and runtime exceptions
 + NPE protection if desirable client certificates
 + stop JDBCUserRealm forcing all credentials to be String

jetty-5.1.10 - 05 January 2006
 + Fixed path aliasing with // on windows.
 + Fix for AJP13 with encoded path
 + Fix for AJP13 with multiple headers
 + Put POST content default back to iso_8859_1. GET is UTF-8 still
 + Remove null dispatch attributes from getAttributeNames

jetty-4.2.25 - 04 January 2006
 + Fixed aliasing of // for win32

jetty-5.1.9 - 07 December 2005
 + Fixed wantClientAuth(false) overriding netClientAuth(true)

jetty-6.0.0betaX
 + See http://jetty.mortbay.org/jetty6 for 6.0 releases

jetty-5.1.8 - 07 December 2005
 + Fixed space in URL issued created in 5.1.6

jetty-5.1.7 - 07 December 2005

jetty-5.1.7rc0 - 06 December 2005
 + better support for URI character encodings
 + char encoding for MultiPartRequest
 + fixed merging of POST params in dispatch query string.
 + improved server stats
 + JSP file servlet mappings copy JspServlet init params.
 + Prefix servlet context logs with org.mortbay.jetty.context
 + protect from NPE in dispatcher getValues
 + Updated to 2.6.2 xerces
 + use commons logging jar instead of api jar.

jetty-5.1.6 - 18 November 2005
 + CVE-2006-2758 Fixed JSP visibility security issue.
 + Improved jetty-web.xml access to org.mortbay classes.

jetty-5.1.5 - 10 November 2005
 + Improved mapping of JSP files.
 + Improved shutdown hook
 + Improved URL Decoding

jetty-5.1.5rc2 - 07 October 2005
 + ProxyHandler can handle chained proxies
 + public ServerMBean constructor
 + ReFixed merge of Dispatcher params
 + Response.setLocale will set locale even if getWriter called.
 + Reverted dispatcher params to RI rather than spec behaviour.
 + unsynchronized ContextLoader
 + UTF-8 encoding for URLs

jetty-5.1.5rc1 - 23 August 2005
 + Encoded full path in ResourceHandler directory listing
 + Fixed 100-continues with chunking and early commit
 + Fixed illegal state with chunks and 100 continue - Tony Seebregts
 + Fixed merge of Dispatcher parameters
 + Fixed PKCS12Import input string method
 + handle extra params after charset in header
 + Release commons logging factories when stopping context.
 + upgraded to commons logging 1.0.4

jetty-5.1.5rc0 - 16 August 2005
 + Applied ciphersuite patch from tonyj
 + Authenticators use servlet sendError
 + CGI sets SCRIPT_FILENAME
 + Expect continues only sent if input is read.
 + Facade over commons LogFactory so that discovery may be avoided.
 + Fixed component remove memory leak for stop/start cycles
 + HttpTunnel timeout
 + NPE protection for double stop in ThreadedServer

jetty-5.1.4 - 05 June 2005
 + Change JAAS impl to be more flexible on finding roles
 + Fixed FTP close issue.
 + ModelMBean handles null signatures
 + NPE protection in ThreadedServer
 + set classloader during webapp doStop
 + setup MX4J with JDK1.5 in start.config

jetty-5.1.4rc0 - 19 April 2005
 + Allow ServletHandler in normal HttpContext again.
 + HttpServer delegates component handling to Container.
 + More protection from null classloaders.
 + ServletHttpContext correctly calls super.doStop.
 + Stop start.jar putting current directory on classpath.
 + Turn off web.xml validation for JBoss.

jetty-5.1.3 - 07 April 2005
 + Some minor code janitorial services

jetty-4.2.24 - 07 April 2005

jetty-5.1.3rc4 - 31 March 2005
 + Allow XmlConfiguration to start with no object.
 + make java:comp/env immutable for webapps as per J2EE spec
 + Moved servlet request wrapping to enterContextScope for geronimo security
 + refixed / mapping for filters
 + rework InitialContextFactory to use static 'default' namespace
 + updated to mx4j 3.0.1

jetty-5.1.3rc3 - 20 March 2005
 + fixed "No getter or setter found" mbean errors
 + removed accidental enablement of DEBUG for JettyPlus jndi in
   log4j.properties

jetty-5.1.3rc2 - 16 March 2005
 + Fixed context to _context refactory error
 + Updated JSR154Filter for ERROR dispatch

jetty-5.1.3rc1 - 13 March 2005
 + Fixed principal naming in FormAuthenticator
 + Fixed typo in context-param handling.
 + JettyPlus updated to JOTM 2.0.5, XAPool 1.4.2
 + update to demo site look and feel.

jetty-4.2.24rc1
 + Fixed principal naming in FormAuthenticator

jetty-5.1.3rc0 - 08 March 2005
 + Added logCookie and logLatency support to NCSARequestLog
 + Added new JAAS callback to allow extra login form fields in authentication
 + Added simple xpath support to XmlParser
 + Added SslListener for 1.4 JSSE API.
 + Added TagLibConfiguration to search for listeners in TLDs.
 + Allow system and server classes to be configured for context loader.
 + Fixed HTAccess crypt salt handling.
 + Fixed JSR154 error dispatch with explicit pass of type.
 + Fixed moderate load preventing ThreadPool shrinking.
 + Fixed rollover filename format bug
 + Flush filter chain caches on servlet/filter change
 + IOException if EOF read during chunk.

jetty-4.2.24rc0 - 08 March 2005
 + Added logCookie and logLatency support to NCSARequestLog
 + Back ported Jetty 5 ThreadedServer and ThreadPool

jetty-5.1.2 - 18 January 2005
 + Added id and ref support to XmlConfiguration
 + Apply patch #1103953
 + Cleaned up AbstractSessionManager synchronization.
 + Fixed potential concurrent login problem with JAAS

jetty-4.2.23 - 16 January 2005
 + Cleaned up AbstractSessionManager synchronization.
 + Fixed potential concurrent login problem with JAAS

jetty-5.1.2pre0 - 22 December 2004
 + Added global invalidation to AbstractSessionManager
 + Fixed case of Cookie parameters
 + Fixed suffix filters
 + Modified useRequestedID handling to only use IDs from other contexts
 + Support Secure and HttpOnly in session cookies
 + UnavailableException handling from handle

jetty-4.2.23RC0 - 17 December 2004
 + Added LogStream to capture stderr and stdout to logging
 + Build unsealed jars
 + LineInput handles readers with small internal buffer
 + Support Secure and HttpOnly in session cookies

jetty-5.1.1 - 01 December 2004

jetty-5.1.1RC1
 + Allow double // within URIs
 + Applied patch for MD5 hashed credentials for MD5
 + Fixed ordering of filters with multiple interleaved mappings.
 + Made more WebApplicationHandle configuration methods public.
 + Some minor findbugs code cleanups

jetty-5.1.1RC0 - 17 November 2004
 + added new contributed shell start/stop script
 + excluded ErrorPageHandler from standard build in extra/jdk1.2 build
 + fix commons logging imports to IbmJsseListener
 + fix for adding recognized EventListeners

jetty-5.1.0 - 14 November 2004

jetty-5.1.RC1 - 24 October 2004
 + Allow JSSE listener to be just confidential or just integral.
 + Allow multiple accepting threads
 + Build unsealed jars
 + default / mapping does not apply to Filters
 + Fixed NPE for null contenttype
 + improved clean targets
 + many minor cleanups suggested from figbug utility
 + Partially flush writers on every write so content length can be detected.
 + when committed setHeader is a noop rather than IllegalStateException

jetty-5.1.RC0 - 11 October 2004
 + Added filter chain cache
 + Added JSR77 servlet statistic support
 + Added LifeCycle events and generic container.
 + Added LogStream to capture stderr and stdout to logging
 + Fixed HTAccessHandler
 + Fixed many minor issues from J2EE 1.4 TCK testing See sf.net bugs 1031520 -
   1032205
 + JBoss 4.0.0 support
 + LineInput handles readers with small internal buffer
 + Refactored, simplified and optimized HttpOutputStream
 + Refactored webapp context configurations
 + Upgraded to ant-1.6 for jasper

jetty-5.0.0 - 10 September 2004

jetty-5.0.RC4 - 05 September 2004
 + Fixed configuration of URL alias checking
 + JettyJBoss: Use realm-name from web.xml if present, otherwise use
   security-domain from jboss-web.xml

jetty-5.0.RC3 - 28 August 2004
 + Added parameters for acceptQueueSize and lowResources level.
 + Always say close for HTTP/1.0 non keep alive.
 + Changed default URI encoding to UTF-8
 + DIGEST auth handles qop, stale and maxNonceAge.
 + fixed deployment of ejb-link elements in web.xml with jboss
 + fixed jaas logout for jetty-jboss
 + Fixes to work with java 1.5
 + JettyPlus addition of pluggable DataSources
 + JettyPlus upgrade to XAPool 1.3.3. and HSQLDB 1.7.2
 + Less verbose warning for non validating xml parser.
 + Update to jasper 5.0.27

jetty-4.2.22
 + Added parameters for acceptQueueSize and lowResources level.
 + fixed deployment of ejb-link elements in web.xml for jboss
 + fixed jaas logout for jetty-jboss integration

jetty-5.0.RC2 - 02 July 2004
 + add JMX support for JettyPlus
 + add listing of java:comp/env for webapp with JMX
 + Default servlet may use only pathInfo for resource
 + Error dispatchers are always GET requests.
 + Fixed DIGEST challenge delimiters
 + Fixed JAAS logout
 + Fixed no-role security constraint combination.
 + Fixed session leak in j2ee
 + Fix to use runas roles during servlet init and destroy
 + HTAccess calls UnixCrypt correctly
 + HttpContext sendError for authentication errors
 + integrated jetty-jboss with jboss-3.2.4
 + make choice of override of JNDI ENC entries: config.xml or web.xml
 + OPTIONS works for all URLs on default servlet

jetty-4.2.21 - 02 July 2004
 + add JMX support for JettyPlus
 + add listing of java:comp/env for webapp with JMX
 + Fixed JAAS logout
 + integrated jetty-jboss with jboss-3.2.4
 + make choice of override of JNDI ENC entries: config.xml or web.xml

jetty-5.0.RC1 - 24 May 2004
 + added extra/etc/start-plus.config to set up main.class for jettyplus
 + Changed to apache 2.0 license
 + Fixed HTTP tunnel timeout setting.
 + FORM auth redirects to context on a re-auth
 + Handle multiple virutal hosts from JBoss 3.2.4RC2
 + Improved handling of exception from servlet init.
 + maxFormContentLength may be unlimited with <0 value

jetty-4.2.20 - 22 May 2004
 + Fixed HTTP tunnel timeout setting.
 + FORM auth redirects to context on a re-auth
 + Improved handling of exception from servlet init.
 + maxFormContentLength may be unlimited with <0 value

jetty-5.0.0RC0 - 07 April 2004
 + Changed dist naming convention to lowercase
 + Default servlet respectes servlet path
 + Factored out XML based config from WebApplicationContext
 + Fixed Default servlet for non empty servlet paths
 + Fixed DOS problem
 + Fixed j2se 1.3 problem with HttpFields
 + Fixed setCharacterEncoding for parameters.
 + Forced close of connections over stop/start
 + Improved RequestLog performance
 + ProxiedFor field support added to NCSARequestLog
 + ServletContext attributes wrap HttpContext attributes.
 + Updated jasper to 5.0.19
 + Updated JettyPlus to JOTM 1.4.3 (carol-1.5.2, xapool-1.3.1)
 + Updated mx4j to V2
 + Worked around bad jboss URL handler in XMLParser

jetty-4.2.20RC0 - 07 April 2004
 + Changed dist naming convention to lowercase
 + Fixed Default servlet for non empty servlet paths
 + Forced close of connections over stop/start
 + HttpFields protected headers
 + ProxiedFor field support added to NCSARequestLog
 + Worked around bad jboss URL handler in XMLParser

jetty-4.2.19 - 19 March 2004
 + Fixed DOS attack problem

jetty-5.0.beta2 - 12 February 2004
 + Added experimental NIO listeners again.
 + Added log4j context repository to jettyplus
 + Added skeleton JMX MBean for jetty plus
 + FileResource better handles non sun JVM
 + Fixed busy loop in threadpool run
 + fixed filter dispatch configuration.
 + Fixed HEAD with empty chunk bug.
 + Fixed jetty.home/work handling
 + fixed lazy authentication with FORMs
 + Fixed SessionManager init
 + Fixed setDate thread safety
 + Improved low thread handling
 + Monitor closes socket before exit
 + NPE guard for no-listener junit deployment
 + Reorganized ServletHolder init
 + RequestDispatcher uses request encoding for query params
 + Updated to Japser 5.0.16

jetty-4.2.18 - 01 March 2004
 + Added log4j context repository to jettyplus
 + Default servlet respectes servlet path
 + Fixed j2se 1.3 problem with HttpFields
 + Improved log performance
 + NPE guard for no-listener junit deployment
 + Suppress some more IOExceptions

jetty-4.2.17 - 01 February 2004
 + Fixed busy loop in threadpool run
 + Reorganized ServletHolder init

jetty-4.2.16 - 30 January 2004
 + FileResource better handles non sun JVM
 + Fixed HttpTunnel for JDK 1.2
 + Fixed setDate multi-cpu race
 + Improved low thread handling
 + Monitor closes socket before exit
 + RequestDispatcher uses request encoding for query params
 + Update jasper to 4.1.29

jetty-5.0.beta1 - 24 December 2003
 + Added patch for JBoss realm single sign on
 + Env variables for CGI
 + Fixed UnixCrypt handling in HTAccessHandler
 + Removed support for old JBoss clustering
 + Reorganized FAQ
 + SecurityConstraints not reset by stop() on custom context

jetty-4.2.15 - 24 December 2003
 + Added patch for JBoss realm single sign on
 + Environment variables for CGI
 + Fixed UnixCrypt handling in HTAccessHandler
 + Removed support for old JBoss clustering
 + SecurityConstraints not reset by stop() on custom context

jetty-5.0.beta0 - 22 November 2003
 + Added MsieSslHandler to handle browsers that don't grok persistent SSL (msie
   5)
 + Added org.mortbay.http.ErrorHandler for error pages.
 + Allow per listener handlers
 + Expire pages that contain set-cookie as per RFC2109 recommendation
 + Fixed init race in HttpFields cache
 + JBoss integration uses writer rather than stream for XML config handling
 + PathMap uses own Map.Entry impl for IBM JVMs
 + Protect ThreadPool.run() from interrupted exceptions
 + Removed support for HTTP trailers
 + Removed the CMR/CMP distributed session implementation
 + Respect content length when decoding form content.
 + Updated jasper to 5.0.14beta
 + Use ${jetty.home}/work or WEB-INF/work for temp directories if present

jetty-4.2.15rc0 - 22 November 2003
 + Added org.mortbay.http.ErrorHandler for error pages.
 + JsseListener checks UserAgent for browsers that can't grok persistent SSL
   (msie5)
 + PathMap uses own Map.Entry impl for IBM JVMs
 + Protect ThreadPool.run() from interrupted exceptions
 + Race in HttpFields cache
 + Removed the CMR/CMP distributed session implementation
 + Use ${jetty.home}/work or WEB-INF/work for temp directories if present

jetty-4.2.14 - 04 November 2003
 + Expire pages that contain set-cookie as per RFC2109 recommendation
 + Fixed NPE in SSO
 + JBoss integration uses writer rather than stream for XML config handling
 + respect content length when decoding form content.

jetty-5.0.alpha3 - 19 October 2003
 + Allow customization of HttpConnections
 + Failed requests excluded from duration stats
 + FileClassPath derived from walk of classloader hierarchy.
 + Fixed null pointer if no sevices configured for JettyPlus
 + Implemented security constraint combinations
 + Lazy authentication if no auth constraint.
 + Priority added to ThreadPool
 + replaced win32 service with http://wrapper.tanukisoftware.org
 + Restore servlet handler after dispatch
 + Reworked Dispatcher to better support cross context sessions.
 + Set TransactionManager on JettyPlus datasources and pools
 + Updated jasper and examples to 5.0.12
 + Use File.toURI().toURL() when jdk 1.2 alternative is available.

jetty-4.2.14RC1 - 19 October 2003
 + Added UserRealm.logout and arrange for form auth
 + Allow customization of HttpConnections
 + Failed requests excluded from
 + Reworked Dispatcher to better support cross context sessions.

jetty-4.2.14RC0 - 07 October 2003
 + Build fileclasspath from a walk of the classloaders
 + cookie timestamps are in GMT
 + Correctly setup context classloader in cross context dispatch.
 + Fixed comments with embedded double dashes on jettyplus.xml file
 + Fixed handling of error pages for IO and Servlet exceptions
 + Fixed null pointer if no sevices configured for JettyPlus
 + Priority on ThreadedServer
 + Put a semi busy loop into proxy tunnels for IE problems
 + replaced win32 service with http://wrapper.tanukisoftware.org
 + Set TransactionManager on JettyPlus datasources and pools
 + updated extra/j2ee to jboss 3.2.1+
 + Use File.toURI().toURL() when jdk 1.2 alternative is available.

jetty-5.0.alpha2 - 19 September 2003
 + Correctly setup context classloader in cross context dispatch.
 + Fixed error page handling of IO and Servlet exceptions.
 + Implemented ServletRequestListeners as optional filter.
 + Improved JMX start.
 + minor doco updates.
 + Moved error page mechanism to be webapp only.
 + moved mailing lists to sourceforge.
 + MultipartRequest supports multi value headers.
 + Put a semi busy loop into proxy tunnels for IE problems
 + Turn off validation without non-xerces errors
 + Update jakarta examples
 + Use commons logging.
 + Use log4j if extra is present.
 + XML entity resolution uses URLs not Resources

jetty-5.0.alpha1 - 12 August 2003
 + Implemented locale encoding mapping.
 + Improve combinations of Security Constraints
 + Server javadoc from war
 + Switched to mx4j
 + Synced with 4.2.12
 + Updated to Jasper 5.0.7

jetty-5.0.alpha0 - 16 July 2003
 + Compiled against 2.4 servlet spec.
 + Implemented Dispatcher forward attributes.
 + Implemented filter-mapping <dispatcher> element
 + Implemented remote/local addr/port methods
 + Implemented setCharaterEncoding
 + Updated authentication so that a normal Principal is used.
 + updated to jasper 5.0.3

jetty-4.2.12 - 12 August 2003
 + Added missing S to some OPTIONS strings
 + Added open method to threaded server.
 + Fixed MIME types for chemicals
 + Fixed parameter ordering for a forward request.
 + Fixed up HTAccessHandler
 + FORMAuthenticator does 403 with empty error page.
 + Improved error messages from ProxyHandler
 + Padding for IE in RootNotFoundHandler
 + Removed protection of org.mortbay.http attributes
 + Restore max inactive interval for session manager

jetty-4.2.11 - 12 July 2003
 + Branched for Jetty 5 development.
 + Cookie params all in lower case.
 + Fixed race in servlet initialization code.
 + Prevent AJP13 from reordering query.
 + Simplified AJP13 connection handling.
 + Support separate Monitor class for start

jetty-4.2.10 - 07 July 2003
 + Updates to JettyPlus documentation
 + Updates to Jetty tutorial for start.jar, jmx etc

jetty-4.2.10pre2 - 04 July 2003
 + Addition of mail service for JettyPlus
 + Allow multiple security-role-ref elements per servlet.
 + Cleaned up alias handling.
 + Confidential redirection includes query
 + Fixed cookie handling for old cookies and safari
 + handle multiple security role references
 + Handle Proxy-Connection better
 + Improvement to JettyPlus config of datasources and connection pools
 + Many improvements in JettyPlus java:comp handling
 + Move to Service-based architecture for JettyPlus features
 + Re-implementation of JNDI
 + Restricted ports in ProxyHandler.
 + Session statistics
 + URI always encodes %
 + XmlConfiguration can get/set fields.

jetty-4.2.10pre1 - 02 June 2003
 + Added SSO implementation for FORM authentication.
 + Added stop.jar
 + Deprecated forced chunking.
 + Fixed AJP13 protocol so that request/response header enums are correct.
 + Fixed form auth success redirect after retry, introduced in 4.2.9rc1
 + Fixed JSP code visibility problem introduced in Jetty-4.2.10pre0
 + Fixed problem with shared session for inter context dispatching.
 + Form authentication remembers URL over 403
 + ProxyHandler has improved test for request content
 + Removed support of org.mortbay.http.User role.
 + Trace support is now optional (in AbstractHttpHandler).
 + WebApplicationContext does not reassign defaults descriptor value.

jetty-4.2.10pre0 - 05 May 2003
 + Added ability to override jetty startup class by using -Djetty.server on
   runline
 + Allow params in form auth URLs
 + Allow query params in error page URL.
 + Apply the append flag of RolloverFileOutputStream constructor.
 + Fixed CRLF bug in MultiPartRequest
 + Fixed table refs in JDBCUserRealm.
 + FORM Authentication is serializable for session distribution.
 + getAuthType maps the HttpServletRequest final strings.
 + getAuthType returns CLIENT_CERT instead of CLIENT-CERT.
 + Incorporate jetty extra and plus into build
 + Incorporate JettyPlus jotm etc into build.
 + Integrate with JAAS
 + Massive reorg of the CVS tree.
 + Merge multivalued parameters in dispatcher.
 + Moved Log4JLogSink into JettyPlus
 + New look and feel for www site.
 + ProxyHandler checks black and white lists for Connect.
 + RolloverFileOutputStream manages Rollover thread.
 + Updated to jasper jars from tomcat 4.1.24
 + Warn if max form content size is reached.

jetty-4.2.9 - 19 March 2003
 + Conditional headers check after /dir to /dir/ redirection.

jetty-4.2.9rc2 - 16 March 2003
 + Added X-Forwarded-For header in ProxyHandler
 + Allow dispatch to j_security_check
 + Defaults descriptor has context classloader set.
 + Fixed build.xml for source release
 + Made rfc2068 PUT/POST Continues support optional.
 + Updated included jmx jars

jetty-4.2.9rc1 - 06 March 2003
 + Added requestlog to HttpContext.
 + Added support for client certs to AJP13.
 + Added trust manager support to SunJsseListener.
 + Allow delegated creation of WebApplication derivations.
 + Check Data contraints before Auth constraints
 + Cleaned up includes
 + Dump servlet can load resources for testing now.
 + Optional 2.4 behaviour for sessionDestroyed notification.
 + ProxyHandler has black and white host list.
 + Reduced default context cache sizes (Total 1MB file 100KB).
 + Removed checking for single valued headers.
 + Stop proxy url from doing user interaction.
 + Turn request log buffering off by default.
 + Work around URLClassloader not handling leading /

jetty-4.2.8_01 - 18 February 2003
 + Added a SetResponseHeadersHandler, can set P3P headers etc.
 + Added MBeans for Servlets and Filters
 + Added option to resolve remote hostnames.  Defaults to off.
 + Default servlet can have own resourceBase.
 + Fixed AdminServlet to handle changed getServletPath better.
 + Fixed CGI servlet to handle multiple headers.
 + Moved ProxyHandler to the src1.4 tree
 + Patched first release of 4.2.8 with correct version number
 + ProxyHandler can handle multiple cookies.
 + Rolled back SocketChannelListener to 4.2.5 version

jetty-4.2.7 - 04 February 2003
 + Changed PathMap to conform to / getServletPath handling.
 + Fixed proxy tunnel for non persistent connections.
 + Relative sendRedirect handles trailing / correctly.
 + Upgraded to JSSE 1.0.3_01 to fix security problem.

jetty-4.2.6 - 24 January 2003
 + Added HttpContext.setHosts to restrict context by real interface.
 + Added MBeans for session managers
 + Added version to HttpServerMBean.
 + Allow AJP13 buffers to be resized.
 + ClientCertAuthentication updates request.
 + Fixed LineInput problem with expanded buffers.
 + Fixed rel sendRedirects for root context.
 + Improved SocketChannelListener contributed.
 + Improved synchronization on AbstractSessionManager.

jetty-4.2.5 - 14 January 2003
 + Added Log4jSink in the contrib directory.
 + Don't process conditional headers and ranges for includes
 + Fixed pathParam bug for ;jsessionid
 + Fixed requestedSessionId null bug.

jetty-4.2.4 - 04 January 2003
 + Added MBeans for handlers
 + Clear context attributes after stop.
 + Clear context listeners after stop.
 + Fixed stop/start handling of servlet context
 + HTAccessHandler checks realm as well as htpassword.
 + Reuse empty LogSink slots.
 + Upgraded jasper to 4.1.18
 + Use requestedSessionId as default session ID.

jetty-4.2.4rc0 - 12 December 2002
 + Added gzip content encoding support to Default and ResourceHandler
 + Added HttpContext.flushCache
 + Allow empty host header.
 + Avoid optional 100 continues.
 + Better access to session manager.
 + Character encoding handling for GET requests.
 + Cheap clear for HttpFields
 + Cleaned up some unused listener throws.
 + Code logs objects rather than strings.
 + Configurable root context.
 + Dir listings in UTF8
 + Fixed dir listing from jars.
 + Fixed isSecure and getScheme for SSL over AJP13
 + Fixed setBufferSize NPE.
 + Handle = in param values.
 + Handle chunked form data.
 + Implemented RFC2817 CONNECT in ProxyHandler
 + Improved ProxyHandler to the point is works well for non SSL.
 + Improved setBufferSize handling
 + Limit form content size.
 + Removed container transfer encoding handling.
 + RootNotFoundHandler to help when no context found.
 + Simplified ThreadedServer
 + Update jasper to 4.1.16beta
 + Use ThreadLocals for ByteArrayPool to avoid synchronization.
 + Use Version to reset HttpFields

jetty-4.2.3 - 02 December 2002
 + Added links to Jetty Powered page
 + added main() to org.mortbay.http.Version
 + Added PKCS12Import class to import PKCS12 key directly
 + Check form authentication config for leading /
 + Cleaner servlet stop to avoid extra synchronization on handle
 + Clean up of ThreadedServer.stop()
 + Fixed some typos
 + org.mortbay.http.HttpContext.FileClassPathAttribute
 + Removed aggressive threadpool shrinkage to avoid deadlock on SMP machines.
 + removed old HttpContext.setDirAllowed()
 + Updated bat scripts

jetty-4.2.2 - 20 November 2002
 + Added EOFException to reduce log verbosity on closed connections.
 + Avoided bad buffer status after closed connection.
 + Fixed handling of empty headers
 + Fixed sendRedirect for non http URLS
 + Fixed URI query recycling for persistent connections

jetty-4.2.1 - 18 November 2002
 + Fixed bad optimization in UrlEncoding
 + Re-enabled UrlEncoding test harnesses

jetty-4.2.0 - 16 November 2002
 + Added definitions for RFC2518 WebDav response codes.
 + Added upload demo to dump servlet.
 + Fixed AJP13 buffer size.
 + Fixed include of Invoker servlet.
 + Fixed remove listener bug.
 + Lowercase jsessionid for URLs only.
 + Made NCSARequestLog easier to extend.
 + Many more optimizations.
 + Removed jasper source and just include jars from 4.1.12
 + Removed remaining non portable getBytes() calls
 + Restrict 304 responses to seconds time resolution.
 + Use IE date formatting for speed.
 + Worked around JVM1.3 bug for JSPs

jetty-4.1.4 - 16 November 2002
 + Fixed ContextLoader parent delegation bug
 + Fixed Invoker servlet for RD.include
 + Fixed remove SocketListener bug.
 + Last modified handling uses second resolution.
 + Made NCSARequestLog simpler to extend.
 + Use IE date formatting for last-modified efficiency

jetty-4.2.0rc1 - 02 November 2002
 + Fixed ContextLoader parent delegation bug.
 + Fixed directory resource bug in JarFileResource.
 + Fixed firstWrite after commit.
 + Fixed problem setting the size of chunked buffers.
 + Fixed servletpath on invoker for named servlets.
 + Improved handling of 2 byte encoded characters within forms.
 + Recycling of HttpFields class.
 + Removed unused Servlet and Servlet-Engine headers.
 + Renamed Filter application methods.
 + Support default mime mapping defined by *

jetty-4.2.0rc0 - 24 October 2002
 + Added authenticator to admin.xml
 + Added embedded iso8859 writer to HttpOutputStream.
 + Fixed RolloverFileOutputStream without date.
 + Fixed SessionManager initialization
 + Fixed Session timeout NPE.
 + Greg's birthday release!
 + Removed duplicate classes from jar

jetty-4.1.3 - 24 October 2002
 + Added authenticator to admin.xml
 + Fixed RolloverFileOutputStream without date.
 + Fixed SessionManager initialization
 + Fixed Session timeout NPE.

jetty-4.0.6 - 24 October 2002
 + Clear interrupted status in ThreadPool
 + fixed forward attribute handling for jsp-file servlets
 + Fixed forward query string handling
 + Fixed handling of relative sendRedirect after forward.
 + Fixed setCharacterEncoding to work with getReader
 + Fixed virtual hosts temp directories.

jetty-4.2.0beta0 - 13 October 2002
 + 404 instead of 403 for WEB-INF requests
 + Allow %3B encoded ; in URLs
 + Allow anonymous realm
 + Build without jmx
 + Fixed bad log dir detection
 + Fixed caching of directories to avoid shared buffers.
 + Fix Session invalidation bug
 + FORM authentication sets 403 error page
 + getNamedDispatcher(null) returns containers default servlet.
 + New AJP13 implementation.
 + New Buffering implementation.
 + New ThreadPool implementation.
 + Removed Dispatcher dependancy on ServletHttpContext
 + Stop/Start filters in declaration order.
 + unquote charset in content type
 + Update jasper to 4.1.12 tag
 + Use "standard" names for default,jsp & invoker servlets.

jetty-4.1.2 - 13 October 2002
 + 404 instead of 403 for WEB-INF requests
 + Allow %3B encoded ; in URLs
 + Allow anonymous realm
 + Build without jmx
 + Fixed bad log dir detection
 + Fixed caching of directories to avoid shared buffers.
 + Fix Session invalidation bug
 + FORM authentication sets 403 error page
 + getNamedDispatcher(null) returns containers default servlet.
 + Some AJP13 optimizations.
 + Stop/Start filters in declaration order.
 + unquote charset in content type
 + Update jasper to 4.1.12 tag
 + Use "standard" names for default,jsp & invoker servlets.

jetty-4.1.1 - 30 September 2002
 + Avoid setting sotimeout for optimization.
 + Cache directory listings.
 + Deprecated maxReadTime.
 + Fixed client scripting vulnerability with jasper2.
 + Fixed infinite recursion in JDBCUserRealm
 + Fixed space in resource name handling for jdk1.4
 + Merged LimitedNCSARequestLog into NCSARequestLog
 + Moved launcher/src to src/org/mortbay/start
 + String comparison of If-Modified-Since headers.
 + Touch files when expanding jars

jetty-4.1.0 - 22 September 2002
 + Added LimitedNCSARequestLog
 + ClientCertAuthenticator protected from null subjectDN
 + Context Initparams to control session cookie domain, path and age.
 + Fixed AJP13 handling of mod_jk loadbalancing.
 + Fixed CGI+windows security hole.
 + Handle unremovable tempdir.
 + NCSARequest log buffered default
 + Sorted directory listings.
 + Stop servlets in opposite order to start.
 + Use javac -target 1.2 for normal classes
 + WEB-INF/classes before WEB-INF/lib

jetty-4.1.0RC6 - 14 September 2002
 + Added logon.jsp for no cookie form authentication.
 + Added redirect to welcome file option.
 + Cleaned up old debug.
 + Don't URL encode FileURLS.
 + Encode URLs of Authentication redirections.
 + Extended Session API to pass request for jvmRoute handling
 + Fixed problem with AJP 304 responses.
 + FormAuthenticator uses normal redirections now.
 + Improved HashUserRealm doco
 + Improved look and feel of demo

jetty-4.1.0RC5 - 08 September 2002
 + Added commandPrefix init param to CGI
 + AJP13Listener caught up with HttpConnection changes.
 + Implemented security-role-ref for isUserInRole.
 + Improved errors for misconfigured realms.
 + More cleanup in ThreadPool for idle death.

jetty-4.1.0RC4 - 30 August 2002
 + Created statsLock sync objects to avoid deadlock when stopping.
 + Included IbmJsseListener in the contrib directory.
 + Reverted to 302 for all redirections as all clients do not understand 303
 + Updated jasper2 to 4.1.10 tag.

jetty-4.1.0RC3 - 28 August 2002
 + Added buffering to request log
 + Added defaults descriptor to addWebApplications.
 + addWebApplications encodes paths to allow for spaces in file names.
 + Allow FORM auth pages to be within security constraint.
 + Allow WebApplicationHandler to be used with other handlers.
 + Created and integrated the Jetty Launcher
 + Fixed security problem for suffix matching with trailing "/"
 + Improved handling of path encoding in Resources for bad JVMs
 + Improved handling of PUT,DELETE & MOVE.
 + Made Resource canonicalize it's base path for directories

jetty-4.1.0RC2 - 20 August 2002
 + Added HttpListener.bufferReserve
 + Build ant, src and zip versions with the release
 + Clear interrupted status in ThreadPool
 + Conveninace setClassLoaderJava2Compliant method.
 + Fixed HttpFields cache overflow
 + Improved ByteArrayPool to handle multiple sizes.
 + Updated to Jasper2 (4_1_9 tag)
 + Use system line separator for log files.

jetty-4.1.0RC1 - 11 August 2002
 + Fixed forward query string handling
 + Fixed forward to jsp-file servlet
 + Fixed getContext to use canonical contextPathSpec
 + Fixed handling of relative sendRedirect after forward.
 + Fixed setCharacterEncoding to work with getReader
 + Improved the return codes for PUT
 + Made HttpServer serializable
 + Updated international URI doco
 + Updated jasper to CVS snapshot 200208011920

jetty-4.1.0RC0 - 31 July 2002
 + Added DigestAuthenticator
 + Added ExpiryHandler which can set a default Expires header.
 + Added link to a Jetty page in Korean.
 + Changed URI default charset back to ISO_8859_1
 + Fixed getRealPath for packed war files.
 + Restructured Password into Password and Credentials

jetty-4.0.5 - 31 July 2002
 + Fixed getRealPath for packed war files.
 + Fixed getRequestURI for RD.forward to return new URI.
 + Reversed order of ServletContextListener.contextDestroyed calls

jetty-4.1.B1 - 19 July 2002
 + Added 2.4 Filter dispatching support.
 + Added PUT,DELETE,MOVE support to webapps.
 + CGI Servlet, catch and report program invocation failure status.
 + CGI Servlet, fixed suffix mapping problem.
 + CGI Servlet, pass all HTTP headers through.
 + CGI Servlet, set working directory for exec
 + Moved dynamic servlet handling to Invoker servlet.
 + Moved webapp resource handling to Default servlet.
 + Reversed order of ServletContextListener.contextDestroyed calls
 + Sessions create attribute map lazily.
 + Support HTTP/0.9 requests again
 + Updated mini.http.jar target

jetty-3.1.9 - 15 July 2002
 + Allow doHead requests to be forwarded.
 + Fixed race in ThreadPool for minThreads <= CPUs

jetty-4.1.B0 - 13 July 2002
 + Added work around of JDK1.4 bug with NIO listener
 + Allow filter init to access servlet context methods.
 + close rather than disable stream after forward
 + Fixed close problem with load balancer.
 + Fixed ThreadPool bug when minThreads <= CPUs
 + Keep notFoundContext out of context mapping lists.
 + mod_jk FAQ
 + Moved 3rd party jars to $JETTY_HOME/ext
 + NCSARequestLog can log to stderr
 + RD.forward changes getRequestURI.
 + Stopped RD.includes closing response.

jetty-4.1.D2 - 24 June 2002
 + Added AJP13 listener for apache integration.
 + Allow comma separated cookies and headers
 + Back out Don't chunk 30x empty responses.
 + Better recycling of HttpRequests.
 + Conditional header tested against welcome file not directory.
 + Fixed ChunkableOutputStream close propagation
 + Improved ThreadedServer stopping on bad networks
 + Moved jmx classes from JettyExtra to here.
 + Protect session.getAttributeNames from concurrent modifications.
 + Set contextloader during webapplicationcontext.start
 + Support trusted external authenticators.
 + Use ThreadLocals to avoid unwrapping in Dispatcher.

jetty-4.0.4 - 23 June 2002
 + Back out change: Don't chunk 30x empty responses.
 + Conditional header tested against welcome file not directory.
 + Improved ThreadedServer stopping on bad networks

jetty-4.0.3 - 20 June 2002
 + Allow comma separated cookies and headers
 + Allow session manager to be initialized when set.
 + Better recycling of HttpRequests.
 + Fixed close propagation of on-chunked output streams
 + Fixed japanese locale
 + Force security disassociation.
 + Protect session.getAttributeNames from concurrent modifications.
 + WebapplicationContext.start sets context loader

jetty-4.1.D1 - 08 June 2002
 + Added simple buffer pool.
 + Don't chunk 30x empty responses.
 + Fixed /foo/../bar// bug in canonical path.
 + Fixed "" contextPaths in Dispatcher.
 + Merged ResourceBase and SecurityBase into HttpContext
 + Recycle servlet requests and responses
 + Removed race for the starting of session scavaging
 + Reworked output buffering to keep constant sized buffers.

jetty-4.0.2 - 06 June 2002
 + Added OptimizeIt plug
 + Don't chunk 30x empty responses.
 + Fixed /foo/../bar// bug in canonical path.
 + Fixed "" contextPaths in Dispatcher.
 + Fixed handler/context start order.
 + Fixed web.dtd references.
 + Removed race for the starting of session scavaging

jetty-3.1.8 - 06 June 2002
 + Fixed /foo/../bar// bug in canonical path.
 + Fixed no slash context redirection.
 + Fixed singled threaded dynamic servlets
 + Made SecurityConstraint.addRole() require authentication.

jetty-4.1.D0 - 05 June 2002
 + Added OptimizeIt plug.
 + Added TypeUtil to reduce Integer creation.
 + BRAND NEW WebApplicationHandler & WebApplicationContext
 + Experimental CLIENT-CERT Authenticator
 + Fixed handler/context start order.
 + Fixed web.dtd references.
 + General clean up of the API for for MBean getters/setters.
 + Removed the HttpMessage facade mechanism
 + Restructured ResourceHandler into ResourceBase
 + The 4.1 Series started looking for even more performance within the 2.3
   specification.

jetty-4.0.1 - 22 May 2002
 + Fixed "null" return from getRealPath
 + Fixed contextclassloader on ServletContextEvents.
 + OutputStreamLogSink config improvements
 + Support graceful stopping of context and server.
 + Updated jasper to 16 May snapshot

jetty-4.0.1RC2 - 14 May 2002
 + 3DES Keylength was being reported as 0. Now reports 168 bits.
 + Added confidential and integral redirections to HttpListener
 + Better error for jre1.3 with 1.4 classes
 + Cleaned up RD query string regeneration.
 + Fixed ServletResponse.reset() to resetBuffer.
 + Implemented the run-as servlet tag.

jetty-4.0.1RC1 - 29 April 2002
 + Avoid flushes during RequestDispatcher.includes
 + Better handling if no realm configured.
 + Expand ByteBuffer full limit with capacity.
 + Fixed double filtering of welcome files.
 + Fixed FORM authentication auth of login page bug.
 + Fixed setTempDirectory creation bug
 + Improved flushing of chunked responses

jetty-4.0.1RC0 - 18 April 2002
 + AbstractSessionManager sets contextClassLoader for scavanging
 + Added extract arg to addWebApplications
 + DTD allows static "Get" and "Set" methods to be invoked.
 + Extended facade interfaces to HttpResponse.sendError
 + Fixed delayed response bug: Stopped HttpConnection consuming input from
   timedout connection.
 + Moved basic auth handling to HttpRequest
 + Pass pathParams via welcome file forward for jsessionid
 + Set thread context classloader for webapp load-on-startup inits
 + Updated Jasper to CVS snapshot from Apr 18 18:50:59 BST 2002

jetty-4.0.0 - 22 March 2002
 + Added IPAddressHandler for IP restrictions
 + Jetty.sh cygwin support
 + Minor documentation updates.
 + Updated contributors.
 + Updated tutorial configure version

jetty-4.0.RC3 - 20 March 2002
 + Changed html attribute order for mozilla quirk.
 + ContextInitialized notified before load-on-startup servlets.
 + Fixed ZZZ offset format to +/-HHMM
 + JDBCUserRealm instantiates JDBC driver
 + Suppress WriterOutputStream warning.
 + Updated history

jetty-4.0.RC2 - 12 March 2002
 + Added experimental nio SocketChannelListener
 + Added skeleton load balancer
 + Disabled the Password EXEC mechanism by default
 + Dont try to extract directories
 + Fixed column name in JDBCUserRealm
 + Fixed empty referrer in NCSA log.
 + Fixed security constraint problem with //
 + Fixed version for String XmlConfigurations
 + Removed redundant sessionID check.
 + Remove last of the Class.forName calls.
 + Security FAQ

jetty-3.1.7 - 12 March 2002
 + Fixed security problem with constraints being bypassed with // in URLs

jetty-4.0.RC1 - 06 March 2002
 + Added ContentEncodingHandler for compression.
 + Call response.flushBuffer after service to flush wrappers.
 + contextDestroyed event sent before destruction.
 + Contributors list as an image to prevent SPAM!
 + Empty suffix for temp directory.
 + FileResource depends less on FilePermissions.
 + Fixed filter vs forward bug.
 + Fixed recursive DEBUG loop in Logging.
 + Improved efficiency of quality list handling
 + Minor changes to make HttpServer work on J2ME CVM
 + Simplified filter API to chunkable streams
 + Updated jetty.sh to always respect arguments.
 + Warn if jdk 1.4 classes used on JVM <1.4
 + WebApplication will use ContextLoader even without WEB-INF directory.
 + XmlParser is validating by default. use o.m.x.XmlParser.NotValidating
   property to change.

jetty-3.1.6 - 28 February 2002
 + Dispatcher.forward dispatches directly to ServletHolder to avoid premature
   exception handling.
 + Empty suffix for temp directory.
 + Fixed HttpFields remove bug
 + HttpResponse.sendError makes a better attempt at finding an error page.
 + Implemented 2.3 clarifications to security constraint semantics PLEASE
   REVIEW YOUR SECURITY CONSTRAINTS (see README).
 + LineInput can handle any sized marks
 + Set Listeners default scheme

jetty-4.0.B2 - 25 February 2002
 + Accept jetty-web.xml or web-jetty.xml in WEB-INF
 + Added LoggerLogSink to direct Jetty Logs to JDK1.4 Log.
 + Added optional JDK 1.4 src tree
 + Added org.mortbay.http.JDBCUserRealm
 + Added String constructor to XmlConfiguration.
 + Adjust servlet facades for welcome redirection
 + Improved default jetty.xml
 + Improve handling of unknown URL protocols.
 + Init classloader for JspServlet
 + Minor Jasper updates
 + o.m.u.Frame uses JDK1.4 stack frame handling
 + Simplified addWebApplication
 + Slightly more agressive eating unused input from non persistent connection.
 + Start ServletHandler as part of the FilterHandler start.
 + User / mapping rather than /* for servlet requests to static content

jetty-4.0.B1 - 13 February 2002
 + Added setClassLoader and moved getFileClassPath to HttpContext
 + getRequestURI returns encoded path
 + HttpConnection always eats unused bodies
 + LineInput waits for LF after CF if seen CRLF before.
 + Merged HttpMessage and Message
 + Servlet request destined for static content returns paths as default servlet
 + Suppress error only for IOExceptions not derivitives.
 + Updated examples webapp from tomcat
 + WriterOutputStream so JSPs can include static resources.

jetty-4.0.B0 - 04 February 2002
 + Added AbstractSessionManager
 + Added Array element to XMLConfiguration
 + Added hack for compat tests in watchdog for old tomcat stuff
 + Added index links to tutorial
 + Allow listener schemes to be set.
 + Common handling of TRACE
 + Factor out RolloverFileOutputStream from OutputStreamLogSink
 + Fixed HttpFields remove bug
 + Handle special characters in resource file names better.
 + HttpContext destroy
 + Implemented 2.3 security constraint semantics PLEASE REVIEW YOUR SECURITY
   CONSTRAINTS (see README).
 + Reduce object count and add hash width to StringMap
 + Release process builds JettyExtra
 + Removed triggers from Code.
 + Remove request logSink and replace with RequestLog using
   RolloverFileOutputStream
 + Renamed getHttpServers and added setAnonymous
 + Stop and remove NotFound context for HttpServer
 + Support Random Session IDs in HashSessionManager.
 + Updated crimson to 1.1.3
 + Updated tutorial and FAQ
 + Welcome file dispatch sets requestURI.
 + Welcome files may be relative

jetty-4.0.D4 - 14 January 2002
 + Added BlueRibbon campaign.
 + Added isAuthenticated to UserPrincipal
 + Extract WAR files to standard temp directory
 + Fixed noaccess auth demo.
 + FORM auth caches UserPrincipal
 + Handle ServletRequestWrappers for Generic Servlets
 + Improved handling of UnavailableException
 + Improved HttpResponsse.sendError error page matching.
 + Prevent output after forward
 + RequestDispatcher uses cached resources for include
 + URI uses UTF8 for % encodings.

jetty-4.0.D3 - 31 December 2001
 + cookies with maxAge==0 expire on 1 jan 1970
 + Corrected name to HTTP_REFERER in CGI Servlet.
 + DateCache handles misses better.
 + Fixed cached filter wrapping.
 + Fixed ContextLoader lib handling.
 + Fixed getLocale again
 + Fixed UrlEncoding for % + combination.
 + Generalized temp file handling
 + HttpFields uses DateCache more.
 + Made Frame members private and fixed test harness
 + Moved admin port to 8081 to avoid JBuilder
 + Patch jasper to 20011229101000
 + Removed limits on mark in LineInput.
 + setCookie always has equals

jetty-3.1.5 - 11 December 2001
 + Allow POSTs to static resources.
 + Branched at Jetty_3_1
 + cookies with maxage==0 expired 1 jan 1970
 + Fixed ChunableInputStream.resetStream bug.
 + Fixed formatting of redirectURLs for NS4.08
 + Ignore IO errors when trying to persist connections.
 + setCookie always has equals for cookie value
 + stopJob/killStop in ThreadPool to improve stopping ThreadedServer on some
   platforms.

jetty-4.0.D2 - 02 December 2001
 + added addWebApplications auto discovery
 + Allow POSTs to static resources.
 + Better handling of charset in form encoding.
 + Disabled last forwarding by setPath()
 + Fixed ChunableInputStream.resetStream bug.
 + Fixed formatting of redirect URLs.
 + Ignore IO errors when trying to persist connections.
 + Made the root context a webapplication.
 + Moved demo docroot/servlets to demo directory
 + New event model to decouple from beans container.
 + Removed Demo.java (until updated).
 + Removed ForwardHandler.
 + Removed most of the old doco, which needs to be rewritten and added again.
 + Removed Request set methods (will be replaced)
 + Restructured for demo and test hierarchies
 + stopJob/killStop in ThreadPool to improve stopping ThreadedServer on some
   platforms.

jetty-4.0.D1 - 14 November 2001
 + Added Context and Session Event Handling
 + Added FilterHandler
 + Added FilterHolder
 + Changed HandlerContext to HttpContext
 + Fixed bug with request dispatcher parameters
 + Fixed ServletHandler with no servlets
 + New ContextLoader implementation.
 + New Dispatcher implementation
 + Removed destroy methods
 + Simplified MultiMap
 + Simplified ServletHandler

jetty-4.0.D0 - 06 November 2001
 + 1.2 JSP API
 + 2.3 Servlet API
 + Added examples webapp from tomcat4
 + Branched at Jetty_3_1
 + Branched from Jetty_3_1 == Jetty_3_1_4
 + Jasper from tomcat4
 + Start SessionManager abstraction.

jetty-3.1.4 - 06 November 2001
 + Added RequestLogFormat to allow extensible request logs.
 + Default PathMap separator changed to ":,"
 + Generate session unbind events on a context.stop()
 + getRealPath accepts \ URI separator on platforms using \ file separator.
 + HTAccessHandler made stricter on misconfiguration
 + PathMap now ignores paths after ; or ? characters.
 + Remove old stuff from contrib that had been moved to extra
 + Support the ZZZ timezone offset format in DateCache

jetty-3.1.3 - 26 October 2001
 + Allow a per context UserRealm instance.
 + Correct dispatch to error pages with javax attributes set.
 + Fixed binary files in CVS
 + Fixed several problems with external role authentication. Role
   authentication in JBoss was not working correctly and there were possible
   object leaks. The fix required an API change to UserPrinciple and UserRealm.
 + Fixed Virtual hosts to case insensitive.
 + Fix security problem with trailing special characters. Trailing %00 enabled
   JSP source to be viewed or other servlets to be bypassed.
 + Improved FORM auth handling of role failure.
 + Improved Jasper debug output.
 + Improved ThreadedServer timeout defaults
 + PathMap spec separator changed from ',' to ':'. May be set with
   org.mortbay.http.PathMap.separators system property.
 + Upgraded JSSE to 1.0.2

jetty-3.1.2 - 13 October 2001
 + Added run target to ant
 + Added ServletHandler.sessionCount()
 + Added short delay to shutdown hook for JVM bug.
 + Changed 304 responses for Opera browser.
 + Changed JSESSIONID to jsessionid
 + Changed unsatisfiable range warnings to debug.
 + Fixed attr handling in XmlParser.toString
 + Fixed authentication role handling in FORM auth.
 + Fixed double entry on PathMap.getMatches
 + Fixed FORM Authentication username.
 + Fixed NotFoundHandler handling of unknown methods
 + Fixed request log date formatting
 + Fixed servlet handling of non session url params.
 + FORM authentication passes query params.
 + Further improvements in handling of shutdown.
 + Log OK state after thread low warnings.

jetty-3.1.1 - 27 September 2001
 + Correctly ignore auth-constraint descriptions.
 + Fixed jar manifest format - patched 28 Sep 2001
 + Fixed ServletRequest.getLocale().
 + Handle requestdispatcher during init.
 + Reduced verbosity of bad URL errors from IIS virus attacks
 + Removed incorrect warning for WEB-INF/lib jar files.
 + Removed JDK 1.3 dependancy
 + Use lowercase tags in html package to be XHTML-like.

jetty-3.1.0 - 21 September 2001
 + Added HandlerContext.registerHost
 + Added long overdue Tutorial documentation.
 + Fix .. handling in URI
 + Fix flush on stop bug in logs.
 + Fix FORM authentication on exact patterns
 + Fix Jetty.bat for spaces.
 + Fix param reading on CGI servlet
 + Fix REFFERER in CGI
 + Fix ResourceHandler cache invalidate.
 + Fix reuse of Resource
 + Fix ServletResponse.setLocale()
 + Improved closing of listeners.
 + Improved some other documentation.
 + New simplified jetty.bat
 + Optimized List creation
 + Removed win32 service.exe

jetty-3.1.rc9 - 02 September 2001
 + Added bin/orgPackage.sh script to change package names.
 + Added handlerContext.setClassPaths
 + Added lowResourcePersistTimeMs for more graceful degradation when we run out
   of threads.
 + Added support for Nonblocking listener.
 + Changed to org.mortbay domain names.
 + Fixed bug with non cookie sessions.
 + Fixed handling of rel form authentication URLs
 + Format cookies in HttpFields.
 + Form auth login and error pages relative to context path.
 + Patched Jasper to 3.2.3.

jetty-3.1.rc8 - 22 August 2001
 + Added HttpServer statistics
 + Allow contextpaths without leading /
 + Allow per context log files.
 + Buffer allocation
 + Don't add notfound context.
 + Fixed handling of default mime types
 + ISO8859 conversion
 + Many major and minor optimizations:
 + OutputStreamLogSink replaces WriterLogSink
 + Removed race from dynamic servlet initialization.
 + Separation of URL params in HttpHandler API.
 + StringMap
 + Support WEB-INF/web-jetty.xml configuration extension for webapps
 + Updated sponsors page
 + URI canonicalPath
 + URI pathAdd

jetty-3.1.rc7 - 09 August 2001
 + Added doco for Linux port redirection.
 + Added FORM authentication.
 + Added method handling to HTAccessHandler.
 + Added shutdown hooks to Jetty.Server to trap Ctl-C
 + Added UML diagrams to Jetty architecture documentation.
 + Added utility methods to ServletHandler for wrapping req/res pairs.
 + Don't persist connections if low on threads.
 + Dump Servlet displays cert chains
 + Fix bug in sendRedirect for HTTP/1.1
 + Fixed bug with session ID generation.
 + Fixed redirect handling by the CGI Servlet.
 + Fixed request.getPort for redirections from 80
 + Optimized HttpField handling to reduce object creatiyon.
 + Remove old context path specs
 + ServletRequest SSL attributes in line with 2.2 and 2.3 specs.
 + ServletResponse.sendRedirect puts URLs into absolute format.
 + Use Enumerations to reduce conversions for servlet API.

jetty-3.1.rc6 - 10 July 2001
 + Added Client authentication to the JsseListener
 + Added debug and logging config example to demo.xml
 + Added Get element to the XmlConfiguration class.
 + Added getResource to HandleContext.
 + Added Static calls to the XmlConfiguration class.
 + Avoid script vulnerability in error pages.
 + Cleaned up destroy handling of listeners and contexts.
 + Cleaned up Win32 Service server creation.
 + Close persistent HTTP/1.0 connections on missing Content-Length
 + Fixed a problem with Netscape and the acrobat plugin.
 + Fixed bug in B64Code. Optimised B64Code.
 + Fixed XmlParser to handle xerces1.3 OK
 + Improved debug output for IOExceptions.
 + Improved SSL debugging information.
 + KeyPairTool can now load cert chains.
 + KeyPairTool is more robust to provider setup.
 + Moved gimp image files to Jetty3Extra
 + Moved mime types and encodings to property bundles.
 + Removed getConfiguration from LifeCycleThread to avoid JMX clash.
 + RequestDispatch.forward() uses normal HandlerContext.handle() path if
   possible.
 + Updated to JSSE-1.0.2, giving full strength crypto.
 + Use exec for jetty.sh run
 + WebApps initialize resourceBase before start.
 + Win32 Service uses Jetty.Server instead of HttpServer.

jetty-3.1.rc5 - 01 May 2001
 + Added build target for mini.jetty.jar - see README.
 + Added HTaccessHandler to authenitcate against apache .htaccess files.
 + Added query param handling to ForwardHandler
 + Added ServletHandler().setUsingCookies().
 + Added UnixCrypt support to c.m.U.Password
 + Fixed EOF handling in MultiPartRequest.
 + Fixed forwarding to null pathInfo requests.
 + Fixed handling of empty responses at header commit.
 + Fixed handling of multiple cookies.
 + Fixed jetty.bat classpath problems.
 + Fixed ResourceHandler handling of ;JSESSIONID
 + Fixed sync of ThreadPool idleSet.
 + Major restructing of packages to separate servlet dependancies. c.m.XML  -
   moved XML dependant classes from c.m.Util c.m.HTTP - No servlet or XML
   dependant classes: c.m.Jetty.Servlet - moved from c.m.HTTP.Handler.Servlet
   c.m.Servlet - received some servlet dependant classes from HTTP.
 + Optimized canonical path calculations.
 + Request log contains bytes actually returned.
 + Warn and close connections if content-length is incorrectly set.

jetty-3.0.6 - 26 April 2001
 + Fixed EOF handlding in MultiPartRequest.
 + Fixed forwarding to null pathInfo requests.
 + Fixed handling of empty responses at header commit.
 + Fixed ResourceHandler handling of ;JSESSIONID
 + Fixed sync of ThreadPool idleSet.
 + Load-on-startup the JspServlet so that precompiled servlets work.

jetty-3.1.rc4 - 14 April 2001
 + Added idle thread getter to ThreadPool.
 + Include full versions of JAXP and Crimson
 + Load-on-startup the JspServlet so that precompiled servlets work.
 + Removed stray debug println from the Frame class.

jetty-3.0.5 - 14 April 2001
 + Branched from 3.1 trunk to fix major errors
 + Created better random session ID
 + Don't chunk if content length is known.
 + fixed getLocales handling of quality params
 + Fixed LineInput bug EOF
 + Fixed session invalidation unbind notification to conform with spec
 + Improved flush ordering for forwarded requests.
 + Load-on-startup the JspServlet so that precompiled servlets work.
 + Resource handler strips URL params like JSESSION.
 + Turned off range handling by default until bugs resolved

jetty-3.1.rc3 - 09 April 2001
 + Added ContentHandler Observer to XmlParser.
 + Allow webapp XmlParser to be observed for ejb-ref tags etc.
 + Cleaned up handling of exceptions thrown by servlets.
 + Created better random session ID
 + Frame handles more JIT stacks.
 + Handle zero length POSTs
 + Implemented multi-part ranges so that acrobat is happy.
 + Improved flush ordering for forwarded requests.
 + Improved ThreadPool stop handling
 + Simplified multipart response class.
 + Start session scavenger if needed.

jetty-3.1.rc2 - 30 March 2001
 + Added MultiException to throw multiple nested exceptions.
 + added options to turn off ranges and chunking to support acrobat requests.
 + fixed getLocales handling of quality params
 + fixed getParameter(name) handling for multiple values.
 + Improved handling of Primitive classes in XmlConfig
 + Improved logging of nested exceptions.
 + Lifecycle.start() may throw Exception
 + Only one instance of default MIME map.
 + Renamed getConnection to getHttpConnection
 + Use reference JAXP1.1 for XML parsing.y
 + Version 1.1 of configuration dtd supports New objects.

jetty-3.1.rc1 - 18 March 2001
 + Added Jetty documentation pages from JettyWiki
 + Cleaned up build.xml script
 + Fixed problem with ServletContext.getContext(uri)
 + Minimal handling of Servlet.log before initialization.
 + Moved JMX and SASL handling to Jetty3Extra release
 + Resource handler strips URL params like JSESSION.
 + Various SSL cleanups

jetty-3.1.rc0 - 23 February 2001
 + Added JMX management framework.
 + Changed getter and setter methods that did not conform to beans API.
 + Dynamic servlets may be restricted to Context classloader.
 + Fixed init order for unnamed servlets.
 + Fixed session invalidation unbind notification to conform with spec
 + Improved handling of primitives in utilities.
 + Improved InetAddrPort and ThreadedServer to reduce DNS lookups.
 + Reoganized packages to allowed sealed Jars
 + Socket made available via HttpConnection.
 + Use Thread context classloader as default context loader parent.

jetty-3.0.4 - 23 February 2001
 + Fixed LineInput bug with split CRLF.

jetty-3.0.3 - 03 February 2001
 + Allow Log to be disabled before initialization.
 + Fixed handling of directories without trailing /
 + Fixed pipelined request buffer bug.
 + Handle empty form content without exception.
 + Implemented web.xml servlet mapping to a JSP
 + Included new Jetty Logo

jetty-3.0.2 - 13 January 2001
 + Added etc/jetty.policy as example policy file.
 + Allow '+' in path portion of a URL.
 + Context specific security permissions.
 + Greatly improved buffering in ChunkableOutputStream
 + Handle unknown status reasons in HttpResponse
 + Ignore included response updates rather than IllegalStateException
 + Improved HTML.Block efficiency
 + Improved jetty.bat
 + Improved jetty.sh
 + Padded error bodies for IE bug.
 + Removed classloading stats which were causing circular class loading
   problems.
 + Replaced ResourceHandler FIFO cache with LRU cache.
 + Restructured demo site pages.
 + Try ISO8859_1 encoding if can't find ISO-8859-1

jetty-3.0.1 - 20 December 2000
 + Fixed value unbind notification for session invalidation.
 + Removed double null check possibility from ServletHolder

jetty-3.0.0 - 17 December 2000
 + Fixed rel path handling in default configurations.
 + Fixed rollover bug in WriterLogSink
 + Fixed taglib parsing
 + Fixed WriterLogSink init bug
 + Improved dtd resolution in XML parser.
 + Improved jetty.sh logging
 + Optional extract war files.
 + Use inner class to avoid double null check sync problems

jetty-3.0.0.rc8 - 13 December 2000
 + Added ForwardHandler
 + Change PathMap handling of /* to give precedence over suffix mapping.
 + Default log options changed if in debug mode.
 + Forward to welcome pages rather than redirect.
 + getSecurityHandler creates handler at position 0.
 + Improved exit admin handling
 + Jetty.Server catches init exceptions per server
 + Mapped *.jsp,*.jsP,*.jSp,*.jSP,*.Jsp,*.JsP,*.JSp,*.JSP
 + Optional alias checking added to FileResource.  Turned on by default on all
   platforms without the "/" file separator.
 + Patched jasper to tomcat 3.2.1
 + Protected META-INF as well as WEB-INF in web applications.
 + Removed security constraint on demo admin server.
 + Removed some unused variables.
 + Removed special characters from source.
 + SysV unix init script
 + Tidied handling of ".", ".." and "//" in resource paths

jetty-3.0.0.rc7 - 02 December 2000
 + Added Com.mortbay.HTTP.Handler.Servlet.Context.LogSink attribute to Servlet
   Context. If set, it is used in preference to the system log.
 + Added NotFoundServlet
 + Added range handling to ResourceHandler.
 + Allow dynamic servlets to be served from /
 + Auto add a NotFoundHandler if needed.
 + CGI servlet handles not found better.
 + Changed log options to less verbose defaults.
 + Conditionals apply to puts, dels and moves in ResourceHandler.
 + Depreciated RollOverLogSink and moved functionality to an improved
   WriterLogSink.
 + Don't set MIME-Version in response.
 + Double null lock checks use ThreadPool.__nullLockChecks.
 + Extended security constraints (see README and WebApp Demo).
 + Fixed security problem with lowercase WEB-INF uris on windows.
 + Handle multiple inits of same servlet class.
 + PUT, MOVE disabled in WebApplication unless defaults file is passed.
 + Set the AcceptRanges header.
 + Set thread context classloader during handler start/stop calls.
 + Split Debug servlet out of Admin Servlet.
 + ThreadedServer.forceStop() now makes a connection to itself to handle
   non-premptive close.
 + URIs accept all characters < 0xff.
 + WEB-INF protected by NotFoundServlet rather than security constraint.

jetty-3.0.0.rc6 - 20 November 2000
 + Added ServletWriter that can be disabled.
 + Added Win32 service support
 + Admin servlet uses unique links for IE.
 + Allow HttpMessage state to be manipulated.
 + Allow load-on-startup with no content.
 + Allow multiple set cookies.
 + Corrected a few of the many spelling mistakes.
 + don't include classes in release.
 + Don't set connection:close for normal HTTP/1.0 responses.
 + Don't start HttpServer log sink on add.
 + Fixed RollOverFileLogSink bug with extra log files.
 + Implemented customizable error pages.
 + Implemented resource aliases in HandlerContext - used by Servlet Context
 + Improved Log defaults
 + Javadoc improvements.
 + Map tablib configuration to resource aliases.
 + Prevent reloading dynamic servlets at different paths.
 + Put extra server and servlet info in header.
 + Reduced risk of double null check sync problem.
 + RequestDispatcher.forward() only resets buffer, not headers.
 + RequestDispatcher new queries params replace old.
 + Resource gets systemresources from it's own classloader.
 + Servlet init order may be negative.
 + Session cookies are given context path
 + Sessions try version 1 cookies in set-cookie2 header.
 + Simple stats in ContextLoader.
 + Version details in header can be suppressed with System property
   java.com.mortbay.HTTP.Version.paranoid
 + Warn for missing WEB-INF or web.xml
 + Webapps serve dynamics servlets by default.

jetty-3.0.0.rc5 - 12 November 2000
 + Added debug form to Admin servlet.
 + Allow null cookie values
 + Avoid jprobe race warnings in DateCache
 + Default writer encoding set by mime type if not explicitly set.
 + Implemented servlet load ordering.
 + Many javadoc cleanups.
 + Merged DynamicHandler into ServletHandler.
 + Moved JSP classpath hack to ServletHolder
 + Pass flush through ServletOut
 + Relax webapp rules, accept no web.xml or no WEB-INF
 + Removed Makefile build system.
 + RequestDispatcher can dispatch static resources.
 + Servlet exceptions cause 503 unavailable rather than 500 server error

jetty-2.4.9 - 12 November 2000
 + HtmlFilter handles non default encodings
 + HttpListener default max idle time = 20s
 + HttpListener ignore InterruptedIOExceptions
 + HttpRequest.write uses ISO8859_1 encoding.
 + Writing HttpRequests encodes path

jetty-3.0.0.rc4 - 06 November 2000
 + Fixed mime type mapping bug introduced in RC3
 + Fixed mis-synchronization in ThreadPool.stop()
 + Ignore more IOExceptions (still visible with debug).
 + Provide default JettyIndex.properties

jetty-3.0.0.rc3 - 05 November 2000
 + Added bin/jetty.sh run script.
 + Added context class path dynamic servlet demo
 + Added gz tgz tar.gz .z mime mappings.
 + Added HandlerContext.setHttpServerAccess for trusted contexts.
 + Changed ThreadPool.stop for IBM 1.3 JVM
 + Fixed default mimemap initialization bug
 + Further clean up of the connection close actions
 + Handle mime suffixes containing dots.
 + Implemented mime mapping in webapplications.
 + Moved unused classes from com.mortbay.Util to com.mortbay.Tools in new
   distribution package.
 + Optimized persistent connections by recycling objects
 + Prevent servlet setAttribute calls to protected context attributes.
 + Removed redundant context attributes.
 + Set MaxReadTimeMs in all examples
 + Set the thread context class loader in HandlerContext.handle
 + Strip ./ from relative resources.
 + upgraded build.xml to ant v1.2

jetty-3.0.0.rc2 - 29 October 2000
 + Accept HTTP/1. as HTTP/1.0 (for netscape bug).
 + Accept public DTD for XmlConfiguration (old style still supported).
 + Cleaned up non persistent connection close.
 + ErlEncoding treats params without values as empty rather than null.
 + Fixed thread name problem in ThreadPool
 + Pass file based classpath to JspServlet (see README).
 + Prevented multiple init of ServletHolder
 + Replaced ISO-8859-1 literals with StringUtil static

jetty-3.0.0.rc1 - 22 October 2000
 + Added CGI to demo
 + Added HashUserRealm and cleaned up security constraints
 + Added Multipart request and response classes from Jetty2
 + Added simple admin servlet.
 + All attributes in javax. java. and com.mortbay. name spaces to be set.
 + Cleaned up exception handling.
 + Initialize JSP with classloader.
 + Moved and simplified ServletLoader to ContextLoader.
 + Partial handling of 0.9 requests.
 + removed Thread.destroy() calls.

jetty-2.4.8 - 23 October 2000
 + Fixed bug with 304 replies with bodies.
 + Fixed closing socket problem
 + Improved win32 make files.

jetty-3.0.B05 - 18 October 2000
 + Added default webapp servlet mapping /servlet/name/*
 + Cleaned up response committing and flushing
 + Fixed JarFileResource to handle jar files without directories.
 + Handler RFC2109 cookies (like any browser handles them!)
 + Implemented security-role-ref for servlets
 + Implemented war file support
 + improved ant documentation.
 + Improved default log format for clarity.
 + Improved null returns to get almost clean watchdog test.
 + Improved path spec interpretation by looking at 2.3 spec
 + Java2 style classloading
 + Made test harnesses work with ant.
 + Protected servletConfig from downcast security problems
 + Removed most deprecation warnings
 + Separated context attributes and initParams.

jetty-3.0.B04 - 12 October 2000
 + Added modified version of JasperB3.2 for JSP
 + Added webdefault.xml for web applications.
 + Do not try multiple servlets for a request.
 + Filthy hack to teach jasper JspServer Jetty classpath
 + Fixed problem with session ID in paths
 + Implemented Context.getContext(uri)
 + Merged and renamed third party jars.
 + Moved FileBase to docroot
 + Redirect to index files, so index.jsp works.
 + Restricted context mapping to simple model for servlets.

jetty-3.0.B03 - 09 October 2000
 + Added append mode in RolloverFileLogSink
 + Added release script
 + Catch stop and destroy exceptions in HttpServer.stop()
 + Expanded import package.*; lines
 + Expanded leading tabs to spaces
 + Handle ignorable spaces in WebApplication
 + Handle ignorable spaces in XmlConfiguration
 + Implemented request dispatching.
 + Improved Context to Handler contract.
 + Improved handler toString
 + Improved Log rollover.
 + Made LogSink a Lifecycle interface
 + Parse but not handler startup ordering in web applications.
 + Pass object to LogSink
 + Redirect context only paths.
 + Redo dynamic servlets handling
 + Remove 411 checks as IE breaks this rule after redirect.
 + Removed last remnants JDK 1.1 support
 + Send request log via a LogSink
 + Simplified path translation and real path calculation.
 + Warn about explicit sets of WebApplication

jetty-2.4.7 - 06 October 2000
 + Added encode methods to URI
 + Allow Objects to be passed to LogSink
 + fixes to SSL doco
 + Improved win32 build
 + Set content length on errors for keep alive.
 + Support key and keystore passwords
 + Various improvements to  ServletDispatch, PropertyTree and associated
   classes.

jetty-3.0.B02 - 24 August 2000
 + Added CGI servlet
 + Fixed bug in TestRFC2616
 + Fixed HTTP/1.0 input close bug
 + Fixed LineInput bug with SSL giving CR pause LF.
 + Improved ThreadedServer stop and destroy
 + Use resources in WebApplication

jetty-3.0.B01 - 21 August 2000
 + Implemented more webapp configuration
 + Partial implementation of webapp securitycontraints
 + SSL implemented with JsseListener
 + Switched to the aelfred XML parser from microstar, which is only partially
   validating, but small and lightweight

jetty-2.4.6 - 16 August 2000
 + Added passive mode methods to FTP
 + com.mortbay.Util.KeyPairTool added to handle openSSL SSL keys.
 + JsseListener & SunJsseListener added and documented
 + Minor changes to compile with jikes.
 + Turn Linger off before closing sockets, to allow restart.

jetty-3.0.A99 - 10 August 2000
 + Added Resource abstraction
 + Added Xmlconfiguration utility
 + Implemented jetty.xml configuration
 + Make it compile cleanly with jikes.
 + Re-added commented out imports for JDK-1.1 compile
 + Removed FileBase. Now use ResourceBase instead
 + Replaced FileHandler with ResourceHandler
 + ServletLoader simplied and uses ResourcePath
 + Use SAX XML parsing instead of DOM for space saving.

jetty-3.0.A98 - 20 July 2000
 + Allow HttpRequest.toString() handles bad requests.
 + Fixed constructor to RolloverFileLogSink
 + Implemented Jetty demos and Site as Web Application.
 + Implemented WebApplicationContext
 + Improved synchronization on LogSink
 + ServletRequest.getServerPort() returns 80 rather than 0
 + Switched to JDK1.2 only

jetty-3.0.A97 - 13 July 2000
 + Added error handling to LifeCycleThread
 + Added WML mappings
 + Better tuned SocketListener parameters
 + Fixed makefiles for BSD ls
 + Fixed persistent commits with no content (eg redirect+keep-alive).
 + Formatted version in server info string.
 + implemented removeAttribute on requests
 + Implemented servlet getLocale(s).
 + Implemented servlet isSecure().
 + Less verbose debug
 + Protect setContentLength from a late set in default servlet HEAD handling.
 + Started RequestDispatcher implementation.
 + Tempory request log implementation

jetty-2.4.5 - 09 July 2000
 + Added HtmlExpireFilter and removed response cache revention from HtmlFilter.
 + Don't mark a session invalid until after values unbound.
 + Fixed transaction handling in JDBC wrappers
 + Formatted version in server info.

jetty-3.0.A96 - 27 June 2000
 + Fixed bug with HTTP/1.1 Head reqests to servlets.
 + Supressed un-needed chunking EOF indicators.

jetty-3.0.A95 - 24 June 2000
 + Fixed getServletPath for default "/"
 + Handle spaces in file names in FileHandler.

jetty-3.0.A94 - 19 June 2000
 + Added HandlerContext to allow grouping of handlers into units with the same
   file, resource and class configurations.
 + Cleaned up commit() and added complete() to HttpResponse
 + Implemented Sessions.
 + PathMap exact matches can terminate with ; or # for URL sessions and
   targets.
 + Updated license to clarify that commercial usage IS OK!

jetty-3.0.A93 - 14 June 2000
 + Lots of changes and probably unstable
 + Major rethink! Moved to 2.2 servlet API

jetty-3.0.A92 - 07 June 2000
 + Added HTML classes to jar
 + Fixed redirection bug in FileHandler

jetty-2.4.4 - 03 June 2000
 + Added build-win32.mak
 + Added HTML.Composite.replace
 + Added RolloverFileLogSink
 + Added uk.org.gosnell.Servlets.CgiServlet to contrib
 + BasicAuthHandler uses getResourcePath so it can be used behind request
   dispatching
 + FileHandler implements IfModifiedSince on index files.
 + HttpRequest.setRequestPath does not null pathInfo.
 + Improved LogSink configuration
 + Many debug call optimizations
 + Support System.property expansions in PropertyTrees.

jetty-3.0.A91 - 03 June 2000
 + Abstracted ServletHandler
 + Added HTML classes from Jetty2
 + Implemented realPath and getResource methods for servlets.
 + Improved LogSink mechanism
 + Simplified class loading
 + Simplified HttpServer configuration methods and arguments

jetty-3.0.A9 - 07 May 2000
 + File handler checks modified headers on directory indexes.
 + Fixed double chunking bug in SocketListener.
 + Improvided finally handling of output end game.
 + ServletLoader tries unix then platform separator for zip separator.

jetty-3.0.A8 - 04 May 2000
 + addCookie takes an int maxAge rather than a expires date.
 + Added LogSink extensible log architecture.
 + Added Tenlet class for reverse telnet.
 + Code.ignore only outputs when debug is verbose.
 + Moved Sevlet2_1 handler to com.mortbay.Servlet2_1
 + Servlet2_1 class loading re-acrchitected. See README.

jetty-2.4.3 - 04 May 2000
 + Allow CRLF in UrlEncoded
 + Pass Cookies with 0 max age to browser.

jetty-2.4.2 - 23 April 2000
 + Added GNUJSP to JettyServer.prp file.
 + Added LogSink and FileLogSink classes to allow extensible Log handling.
 + Handle nested RequestDispatcher includes.
 + Modified GNUJSP to prevent close in nested requests.

jetty-3.0.A7 - 15 April 2000
 + Added InetGateway to help debug IE5 problems
 + added removeValue method to MultiMap
 + fixed flush problem with chunked output for IE5
 + Include java 1.2 source hierarchy
 + removed excess ';' from source

jetty-2.4.1 - 09 April 2000
 + Fixed bug in HtmlFilter for tags split between writes.
 + Removed debug println from ServletHolder.
 + Set encoding before exception in FileHandler.

jetty-3.0.A6 - 09 April 2000
 + added bin/useJava2Collections to convert to JDK1.2
 + Dates forced to use US locale
 + Improved portability of Frame and Debug.
 + Integrated skeleton 2.1 Servlet container
 + Removed Converter utilities and InetGateway.

jetty-2.4.0 - 24 March 2000
 + Absolute URIs are returned by getRequestURI (if sent by browser).
 + Added doc directory with a small start
 + Added per servlet resourceBase configuration.
 + Added VirtualHostHandler for virtual host handling
 + Fixed bug with RequestDispatcher.include()
 + Fixed caste problem in UrlEncoded
 + Fixed null pointer in ThreadedServer with stopAll
 + Form parameters only decoded for POSTs
 + Implemented full handling of cookie max age.
 + Improved parsing of stack trace in debug mode.
 + Moved SetUID native code to contrib hierarchy
 + RequestDispatcher handles URI parameters
 + Upgraded to gnujsp 1.0.0

jetty-2.3.5 - 25 January 2000
 + Added configuration option to turn off Keep-Alive in HTTP/1.0
 + Added contrib/com/kiwiconsulting/jetty JSSE SSL adaptor to release.
 + Allow configured servlets to be auto reloaded.
 + Allow properties to be configured for dynamic servlets.
 + Fixed expires bug in Cookies
 + Fixed nasty bug with HTTP/1.1 redirects.
 + Force locale of date formats to US.
 + ProxyHandler sends content for POSTs etc.

jetty-2.3.4 - 18 January 2000
 + Cookie map keyed on domain as well as name and path.
 + DictionaryConverter handles null values.
 + Fixed IllegalStateException handling in DefaultExceptionHandler
 + Fixed interaction with resourcePaths and proxy demo.
 + Improved HtmlFilter.activate header modifications.
 + include from linux rather than genunix for native builds
 + MethodTag.invoke() is now public.
 + Servlet properties allow objects to be stored.
 + URI decodes applies URL decoding to the path.

jetty-3.0.A5 - 19 October 1999
 + Do our own URL string encoding with 8859-1
 + Replaced LF wait in LineInput with state boolean.
 + Use char array in UrlEncoded.decode
 + Use ISO8859_1 instead of UTF8 for headers etc.

jetty-2.3.3 - 19 October 1999
 + Do our own URL encoding with ISO-8859-1
 + HTTP.HTML.EmbedUrl uses contents encoding.
 + Replaced UTF8 encoding with ISO-8859-1 for headers.
 + Use UrlEncoded for form parameters.

jetty-2.3.2 - 17 October 1999
 + Fixed getReader bug with HttpRequest.
 + Updated UrlEncoded with Jetty3 version.

jetty-3.0.A4 - 16 October 1999
 + Added LF wait after CR to LineInput.
 + Basic Authentication Handler.
 + Request attributes
 + UTF8 in UrlDecoded.decodeString.

jetty-2.3.1 - 14 October 1999
 + Added assert with no message to Code
 + Added Oracle DB adapter
 + Changed demo servlets to use writers in preference to outputstreams
 + Fixed GNUJSP 1.0 resource bug.
 + Force UTF8 for FTP commands
 + Force UTF8 for HTML
 + HTTP/1.0 Keep-Alive (about time!).
 + NullHandler/Server default name.name.PROPERTIES to load
   prefix/name.name.properties
 + Prevented thread churn on idle server.
 + ThreadedServer calls setSoTimeout(_maxThreadIdleMs) on accepted sockets.
   Idle reads will timeout.
 + Use UTF8 in HTTP headers

jetty-3.0.A3 - 14 October 1999
 + Added LifeCycle interface to Utils implemented by ThreadPool,
   ThreadedServer, HttpListener & HttpHandler
 + Added service method to HttpConnection for specialization.
 + MaxReadTimeMs added to ThreadedServer.
 + StartAll, stopAll and destroyAll methods added to HttpServer.

jetty-3.0.A2 - 13 October 1999
 + Added cookie support and demo.
 + Cleaned up Util TestHarness.
 + Fixed LineInput problem with repeated CRs
 + HEAD handling.
 + HTTP/1.0 Keep-alive (about time!)
 + NotFound Handler
 + OPTION * Handling.
 + Prevent entity content for responses 100-199,203,304
 + Reduced flushing on writing response.
 + TRACE handling.
 + UTF8 handling on raw output stream.
 + Virtual Hosts.

jetty-3.0.A1 - 12 October 1999
 + Added HttpHandler interface with start/stop/destroy lifecycle
 + Added MultiMap for common handling of multiple valued parameters.
 + Added parameters to HttpRequest
 + Added PathMap implementing mapping as defined in the 2.2 API specification
   (ie. /exact, /prefix/*, *.extention & default ).
 + Implemented simple extension architecture in HttpServer.
 + LineInput uses own buffering and uses character encodings.
 + Quick port of FileHandler
 + Setup demo pages.
 + Updated HttpListener is start/stop/destroy lifecycle.

jetty-3.0.A0 - 09 October 1999
 + Added generalized HTTP Connection.
 + Added support for servlet 2.2 outbut buffer control.
 + Added support for transfer and content encoding filters.
 + Cleaned up chunking code to use LineInput and reduce buffering.
 + Cleanup and abstraction of ThreadPool.
 + Cleanup of HttpRequest and decoupled from Servlet API
 + Cleanup of HttpResponse and decoupled from Servlet API
 + Cleanup of LineInput, using 1.2 Collections.
 + Cleanup of URI, using 1.2 Collections.
 + Cleanup of UrlEncoded, using 1.2 Collections.
 + Created RFC2616 test harness.
 + Extended URI to handle absolute URLs
 + Generalized notification of outputStream events.
 + gzip and deflate request transfer encodings
 + HttpExceptions now produce error pages with specific detail of the
   exception.
 + HttpMessage supports chunked trailers.
 + HttpMessage supports message states.
 + Moved com.mortbay.Base classes to com.mortbay.Util
 + Moved HttpInput/OutputStream to ChunkableInput/OutputStream.
 + Split HttpHeader into HttpFields and HttpMessage.
 + Started fresh repository in CVS
 + TE field coding and trailer handler
 + ThreadedServer based on ThreadPool.

jetty-2.3.0 - 05 October 1999
 + Added SetUID class with native Unix call to set the effective User ID.
 + FTP closes files after put/get.
 + FTP uses InetAddress of command socket for data socket.

jetty-2.3.0A - 22 September 1999
 + Added "Powered by Jetty" button.
 + Added BuildJetty.java file.
 + Added GNUJSP 1.0 for the JSP 1.0 API.
 + Expanded tabs to spaces in source.
 + Made session IDs less predictable and removed race.
 + ServerContext available to HtmlFilters via context param
 + Use javax.servlet classes from JWSDK1.0

jetty-2.2.8 - 15 September 1999
 + Added disableLog() to turn off logging.
 + Allow default table attributes to be overriden.
 + Fixed bug in Element.attribute with empty string values.
 + Improved quoting in HTML element values
 + Made translation of getRequestURI() optional.
 + Removed recursion from TranslationHandler

jetty-2.2.7 - 09 September 1999
 + Added default row, head and cell elements to Table.
 + Added GzipFilter for content encoding.
 + FileHandler passes POST request through if the file does not exist.
 + Reverted semantics of getRequestURI() to return untranslated URI.

jetty-2.2.6 - 05 September 1999
 + Added destroy() method on all HttpHandlers.
 + Added ServletRunnerHandler to the contrib directories.
 + Allow the handling of getPathTranslated to be configured in ServletHandler.
 + class StyleLink added.
 + Cookies always available from getCookies.
 + Cookies parameter renamed to CookiesAsParameters
 + cssClass, cssID and style methods added to element.
 + FileHandler does not server files ending in '/'
 + Fixed Cookie max age order of magnitude bug.
 + HttpRequest.getSession() always returns a session as per the latest API
   spec.
 + Ignore duplicate single valued headers, rather than reply with bad request,
   as IE4 breaks the rules.
 + media added to Style
 + New implementation of ThreadPool, avoids a thread leak problem.
 + Removed JRUN options from ServletHandler configuration.
 + ServletHandler.destroy destroys all servlets.
 + SPAN added to Block
 + Updated HTML package to better support CSS:

jetty-2.2.5 - 19 August 1999
 + Always close connection after a bad request.
 + Better default handling of ServletExceptions
 + Close loaded class files so Win32 can overwrite them before GC (what a silly
   file system!).
 + Don't override the cookie as parameter option.
 + Fixed bug with closing connections in ThreadedServer
 + Improved error messages from Jetty.Server.
 + Limited growth in MultiPartResponse boundary.
 + Made start and stop non final in ThreadedServer
 + Set Expires header in HtmlFilter.

jetty-2.2.4 - 02 August 1999
 + Better help on Jetty.Server
 + Fixed bugs in HtmlFilter parser and added TestHarness.
 + HtmlFilter blanks IfModifiedSince headers on construction
 + HttpRequests may be passed to HttpFilter constructors.
 + Improved cfg RCS script.
 + ThreadedServer can use subclasses of Thread.

jetty-2.2.3 - 27 July 1999
 + Added stop call to HttpServer, used by Exit Servlet.
 + FileHandler defaults to allowing directory access.
 + Fixed parser bug in HtmlFilter
 + Improved performance of com.mortbay.HTML.Heading
 + JDBC tests modified to use cloudscape as DB.
 + Made setInitialize public in ServletHolder
 + Simplified JDBC connection handling so that it works with Java1.2 - albeit
   less efficiently.

jetty-2.2.2 - 22 July 1999
 + File handler passes through not allowed options for non existant files.
 + Fixed bug in com.mortbay.Util.IO with thread routines.
 + Fixed bug in HtmlFilter that prevented single char buffers from being
   written.
 + Fixed bug with CLASSPATH in FileJarServletLoader after attempt to load from
   a jar.
 + Implemented getResourceAsStream in FileJarServletLoader
 + Improved com.mortbay.Base.Log handling of different JVMs
 + Minor fixes to README
 + Moved more test harnesses out of classes.
 + NotFoundHandler can repond with SC_METHOD_NOT_ALLOWED.

jetty-2.2.1 - 18 July 1999
 + Added optional resourceBase property to HttpConfiguration. This is used as a
   URL prefix in the getResource API and was suggested by the JSERV and Tomcat
   implementors.
 + Added TerseExceptionHandler
 + Comma separate header fields.
 + Decoupled ExceptionHandler configuration from Handler stacks. Old config
   style will produce warning and Default behavior. See new config file format
   for changes.
 + Handle continuation lines in HttpHeader.
 + HtmlFilter resets last-modified and content-length headers.
 + Ignore IOException in ThreadedServer.run() when closing.
 + Implemented com.mortbay.Util.IO as a ThreadPool
 + Less verbose debug in PropertyTree
 + Limit maximum line length in HttpInputStream.
 + Protect against duplicate single valued headers.
 + Response with SC_BAD_REQUEST rather than close in more circumstances

jetty-2.2.0 - 01 July 1999
 + Added Protekt SSL HttpListener
 + Exit servlet improved (a little).
 + Fixed some of the javadoc formatting.
 + Improved feature description page.
 + Moved GNUJSP and Protekt listener to a contrib hierarchy.
 + ThreadedServer.stop() closes socket before interrupting threads.

jetty-2.2.Beta4 - 29 June 1999
 + Added comments to configuration files.
 + Added getGlobalProperty to Jetty.Server and used this to configure default
   page type.
 + Added JettyMinimalDemo.prp as an example of an abbreviated configuration.
 + Added property handling to ServletHandler to read JRUN servlet configuration
   files.
 + Altered meaning of * in PropertyTree to assist in abbreviated configuration
   files.
 + Expanded Mime.prp file
 + FileHandler flushes files from cache in DELETE method.
 + Made ServerSocket and accept call generic in ThreadedServer for SSL
   listeners.
 + Options "allowDir" added to FileHandler.
 + Restructured com.mortbay.Jetty.Server for better clarity and documentation.
 + ThreadedServer.stop() now waits until all threads are stopped.
 + Updated README.txt

jetty-2.2.Beta3 - 22 June 1999
 + Added alternate constructors to HTML.Include for InputStream.
 + Added file cache to FileHandler
 + Applied contributed patch of spelling and typo corrections
 + Fixed bug in HttpResponse flush.
 + Fixed file and socket leaks in Include and Embed tags.
 + Implemented efficient version of ServletContext.getResourceAsStream() that
   does not open a new socket connection (as does getResource()).
 + Improved Block.write.
 + LookAndFeelServlet uses getResourceAsStream to get the file to wrap. This
   allows it to benefit from any caching done and to wrap arbitrary content
   (not just files).
 + Ran dos2unix on all text files
 + Re-implemented ThreadedServer to improve and balance performance.
 + Restructure demo so that LookAndFeel content comes from simple handler
   stack.
 + Server.shutdown() clears configuration so that server may be restarted in
   same virtual machine.

jetty-2.2.Beta2 - 12 June 1999
 + Added all write methods to HttpOutputStream$SwitchOutputStream
 + Added com.mortbay.Jetty.Server.shutdown() for gentler shutdown of server.
   Called from Exit servlet
 + Handle  path info of a dynamic loaded servlets and correctly set the servlet
   path.
 + HttpRequest.getParameterNames() no longer alters the order returned by
   getQueryString().
 + Standardized date format in persistent cookies.

jetty-2.2.Beta1 - 07 June 1999
 + Allow configuration of MinListenerThreads, MaxListenerThreads,
   MaxListenerThreadIdleMs
 + Close files after use to avoid "file leak" under heavy load.
 + Defined abstract ServletLoader, derivations of which can be specified in
   HttpConfiguration properties.
 + Destroy requests and responses to help garbage collector.
 + Don't warn about IOExceptions unless Debug is on.
 + Fixed cache in FileJarServletLoader
 + Fixed incorrect version numbers in a few places.
 + Fixed missing copyright messages from some contributions
 + HtmlFilter optimized for being called by a buffered writer.
 + Implemented all HttpServer attribute methods by mapping to the
   HttpConfiguration properties.  Dynamic reconfiguration is NOT supported by
   these methods (but we are thinking about it).
 + Improved ThreadPool synchronization and added minThreads.
 + Included GNUJSP 0.9.9
 + Limit the job queue only grow to the max number of threads.
 + Optional use of DateCache in log file format
 + Restructure ThreadedServer to reduce object creation.

jetty-2.2.Beta0 - 31 May 1999
 + Added "Initialize" attribute to servlet configuration to allow servlet to be
   initialized when loaded.
 + Added HttpResponse.requestHandled() method to avoid bug with servlet doHead
   method.
 + Added Page.rewind() method to allow a page to be written multiple times
 + Handle malformed % characters in URLs.
 + HttpRequest.getCookies returns empty array rather than null for no cookies.
 + Included and improved version of ThreadPool for significant performance
   improvement under high load.
 + Included contributed com.mortbay.Jetty.StressTester class
 + LogHandler changed to support only a single outfile and optional append.
 + Removed support for STF
 + Servlet loader handles jar files with different files separator.
 + ThreadedServer gently shuts down.
 + Token effort to keep test files out of the jar

jetty-2.2.Alpha1 - 07 May 1999
 + Call destroy on old servlets when reloading.
 + Dynamic servlets can have autoReload configured
 + Fixed bug in SessionDump
 + Made capitalization of config file more consistent(ish)
 + ServletHolder can auto reload servlets
 + Wait for requests to complete before reloading.

jetty-2.2.Alpha0 - 06 May 1999
 + Added reload method to ServletHolder, but no way to call it yet.
 + Added ServletLoader implementation if ClassLoader.
 + Changed options for FileServer
 + Dynamic loading of servlets.
 + Fixed date overflow in Cookies
 + HttpHandlers given setProperties method to configure via Properties.
 + HttpListener class can be configured
 + HttpResponse.sendError avoids IllegalStateException
 + Implemented ServletServer
 + Improved PropertyTree implementation
 + Improved SessionDump servlet
 + Mime suffix mapping can be configured.
 + New Server class using PropertyTree for configuration
 + Old Jetty.Server class renamed to Jetty.Server21
 + Removed historic API from sessions
 + Removed SimpleServletServer

jetty-2.1.7 - 22 April 1999
 + Fixed showstopper bug with getReader and getWriter in requests and
   responses.
 + HttpFilter uses package interface to get HttpOutputStream

jetty-2.1.6 - 21 April 1999
 + Added additional date formats for HttpHeader.getDateHeader
 + New simpler version of PropertyTree
 + Reduced initial size of most hashtables to reduce default memory overheads.
 + Return EOF from HttpInputStream that has a content length.
 + Throw IllegalStateException as required from gets of
   input/output/reader/writer in requests/responses.
 + Updated PropertyTreeEditor

jetty-2.1.5 - 15 April 1999
 + Added setType methods to com.mortbay.FTP.Ftp
 + Fixed alignment bug in TableForm
 + Fixed bug in ServletDispatch for null pathInfo
 + Fixed bugs with invalid sessions
 + Form parameters protected against multiple decodes when redirected.
 + HtmlFilter now expands <!=SESSION> to the URL encoded session if required.
 + Implemented HttpRequest.getReader()
 + Instrumented most of the demo to support URL session encoding.
 + Moved SessionHandler to front of stacks
 + Page factory requires response for session encoding
 + Reduced session memory overhead of sessions
 + Removed RFCs from package
 + Servlet log has been diverted to com.mortbay.Base.Log.event() Thus debug
   does not need to be turned on to see servlet logs.
 + Session URL encoding fixed for relative URLs.

jetty-2.1.4 - 26 March 1999
 + fixed bug in getRealPath
 + Fixed problem compiling PathMap under some JDKs.
 + getPathTranslated now call getRealPath with pathInfo (as per spec).
 + HttpRequest attributes implemented.
 + pathInfo returns null for zero length pathInfo (as per spec). Sorry if this
   breaks your servlets - it is a pain!
 + Reduced HTML dependence in HTTP package to allow minimal configuration
 + Session max idle time implemented.
 + Tightened license agreement so that binary distributions are required to
   include the license file.

jetty-2.1.3 - 19 March 1999
 + Added support for suffixes to PathMap
 + Included GNUJSP implementation of Java Server Pages
 + Use Java2 javadoc

jetty-2.1.2 - 09 March 1999
 + API documentation for JSDK 2.1.1
 + Cascading style sheet HTML element added.
 + Converted most servlets to HttpServlets using do Methods.
 + Fixed trailing / bug in FileHandler (again!).
 + JSDK 2.1.1

jetty-2.1.1 - 05 March 1999
 + com.mortbay.Base.DateCache class added and used to speed date handling.
 + Fast char buffer handling in HttpInputStream
 + Faster version of HttpHeader.read()
 + Faster version of HttpInputStream.readLine().
 + Faster version of HttpRequest
 + Handle '.' in configured paths (temp fix until PropertyTrees)
 + Reduced number of calls to getRemoteHost for optimization
 + Size all StringBuffers

jetty-2.1.0 - 22 February 1999
 + Deprecated com.mortbay.Util.STF
 + getServlet methods return null.
 + image/jpg -> image/jpeg
 + PropertyTrees (see new Demo page)
 + ServletDispatch (see new Demo page)
 + Session URL Encoding

jetty-2.1.B1 - 13 February 1999
 + Added video/quicktime to default MIME types.
 + Fixed bug with if-modified-since in FileHandler
 + Fixed bug with MultipartRequest.
 + Implemented getResource and getResourceAsStream (NOT Tested!).
 + Implemented Handler translations and getRealPath.
 + Implemented RequestDispatcher (NOT Tested!).
 + Improved handling of File.separator in FileHandler.
 + Replace package com.mortbay.Util.Gateway with class
   com.mortbay.Util.InetGateway
 + Updated DefaultExceptionHandler.
 + Updated InetAddrPort.
 + Updated URI.

jetty-2.1.B0 - 30 January 1999
 + Added plug gateway classes com.mortbay.Util.Gateway
 + Added support for PUT, MOVE, DELETE in FileHandler
 + FileHandler now sets content length.
 + Fixed command line bug with SimpleServletConfig
 + Minor changes to support MS J++ and its non standard language extensions -
   MMMmmm should have left it unchanged!
 + Uses JSDK2.1 API, but not all methods implemented.

jetty-2.0.5 - 15 December 1998
 + added getHeaderNoParams
 + Temp fix to getCharacterEncoding

jetty-2.0.4 - 10 December 1998
 + Implement getCharacterEncoding
 + Improved default Makefile behaviour
 + Improved error code returns
 + Portability issues solved for Apple's
 + Removed MORTBAY_HOME support from Makefiles
 + Use real release of JSDK2.0 (rather than beta).

jetty-2.0.3 - 13 November 1998
 + Fix bug with index files for Jetty.Server. Previously servers configured
   with com.mortbay.Jetty.Server would not handle index.html files.  Need to
   make this configurable in the prp file.
 + Fixed errors in README file: com.mortbay.Jetty.Server was called
   com.mortbay.HTTP.Server
 + Limit threads in ThreadedServer and low priority listener option greatly
   improve performance under worse case loads.

jetty-2.0.2 - 01 November 1998
 + Add thread pool to threaded server for significant performance improvement.
 + Buffer files during configuration
 + Buffer HTTP Response headers.
 + Use JETTY_HOME rather than MORTBAY_HOME for build environment

jetty-2.0.1 - 27 October 1998
 + Released under an Open Source license.

jetty-2.0.0 - 25 October 1998
 + Added multipart/form-data demo.
 + Fixed Code.formatObject handling of null objects.
 + Removed Chat demo (too many netscape dependencies).
 + Removed exceptional case from FileHandler redirect.

jetty-2.0.Beta3 - 29 September 1998
 + Added com.mortbay.HTTP.MultiPartRequest to handle file uploads
 + Added com.mortbay.Jetty.Server (see README.Jetty)
 + Demo converted to an instance of com.mortbay.Jetty.Server
 + Fixed Log Handler again.
 + Ignore exception from HttpListener
 + Properly implemented multiple listening addresses
 + Send 301 for directories without trailing / in FileHandler

jetty-2.0Beta2 - 01 July 1998
 + Fixed Log Handler for HTTP/1.1
 + Slight improvement in READMEEs

jetty-2.0Beta1 - 01 June 1998
 + Fixed bug with calls to service during initialization of servlet
 + Handle full URLs in HTTP requests (to some extent)
 + Improved performance of Code.debug() calls, significantly in the case of non
   matching debug patterns.
 + Improved performance with special asciiToLowerCase
 + Provided addSection on com.mortbay.HTML.Page
 + Provided reset on com.mortbay.HTML.Composite.
 + Proxy demo in different server instance
 + Warn if MSIE used for multi part MIME.

jetty-2.0Alpha2 - 01 May 1998
 + Added date format to Log
 + Added timezone to Log
 + Handle params in getIntHeader and getDateHeader
 + Handle Single Threaded servlets with servlet pool
 + JDK1.2 javax.servlet API
 + Removed HttpRequest.getByteContent
 + Use javax.servlet.http.Cookie
 + Use javax.servlet.http.HttpSession
 + Use javax.servlet.http.HttpUtils.parsePostData

jetty-1.3.5 - 01 May 1998
 + Added date format to Log
 + Correct handling of multiple parameters
 + Debug triggers added to com.mortbay.Base.Code
 + Fixed socket inet bug in FTP

jetty-2.0Alpha1 - 08 April 1998
 + accept chunked data
 + Add HTTP/1.1 Date: header
 + Correct formatting of Date HTTP headers
 + Debug triggers added to com.mortbay.Base.Code
 + Fixed forward bug with no port number
 + handle extra spaces in HTTP headers
 + Handle file requests with If-Modified-Since: or If-Unmodified-Since:
 + Handle HEAD properly
 + Handle HTTP/1.1 Host: header
 + HttpTests test harness
 + persistent connections
 + Really fixed handling of multiple parameters
 + Removed HttpRequestHeader class
 + Requires Host: header for 1.1 requests
 + Send 100 Continue for HTTP/1.1 requests (concerned about push???)
 + Send Connection: close
 + Sends chunked data for 1.1 responses of unknown length.

jetty-1.3.4 - 15 March 1998
 + Dump servlet enhanced to exercise these changes.
 + Fixed handling of multiple parameters in query and form content.
   "?A=1%2C2&A=C%2CD" now returns two values ("1,2" & "C,D") rather than 4.
 + ServletHandler now takes an optional file base directory name which is used
   to set the translated path for pathInfo in servlet requests.

jetty-1.3.3
 + Closed exception window in HttpListener.java
 + Fixed TableForm.addButtonArea bug.
 + TableForm.extendRow() uses existing cell

jetty-1.3.2
 + Added per Table cell composite factories
 + Fixed proxy bug with no port number

jetty-1.3.1
 + Better handling of InvocationTargetException in debug
 + ForwardHandler only forwards as http/1.0 (from Tobias.Miller)
 + Improved parsing of stack traces
 + Minor fixes in SmtpMail
 + Minor release adjustments for Tracker

jetty-1.3.0
 + Added DbAdaptor to JDBC wrappers
 + Beta release of Tracker

jetty-1.2.0
 + Alternate look and feel for Jetty
 + Better Debug configuration
 + DebugServlet
 + Fixed install bug for nested classes
 + Reintroduced STF

jetty-1.1.1
 + Improved documentation

jetty-1.1
 + Improved connection caching in java.mortbay.JDBC
 + Moved HttpCode to com.mortbay.Util

jetty-1.0.1
 + Bug fixes

jetty-1.0
 + First release in com.mortbay package structure
 + Included Util, JDBC, HTML, HTTP, Jetty
<|MERGE_RESOLUTION|>--- conflicted
+++ resolved
@@ -1,7 +1,15 @@
-<<<<<<< HEAD
 jetty-9.4.1-SNAPSHOT
-=======
-jetty-9.3.17-SNAPSHOT
+
+jetty-9.4.0.v20161208 - 08 December 2016
+ + 1112 How config async support in jsp tag?
+ + 1124 Allow configuration of WebSocket mappings from Spring
+ + 1139 Support configuration of properties during --add-to-start
+ + 1146 jetty.server.HttpInput deadlock
+ + 1148 Support HTTP/2 HEADERS trailer
+ + 1151 NPE in ClasspathPattern.match()
+ + 1153 Make SessionData easier to subclass
+ + 123 AbstractSessionIdManager can't atomically check for uniqueness of new
+   session ID
 
 jetty-9.3.16.v20170120 - 20 January 2017
  + 486 JDK 9 ALPN implementation
@@ -34,18 +42,53 @@
  + 1276 Remove org.eclipse.jetty.websocket.server.WebSocketServerFactory from
    SPI
  + 1277 http2 alpn test error
->>>>>>> 635355c6
-
-jetty-9.4.0.v20161208 - 08 December 2016
- + 1112 How config async support in jsp tag?
+
+jetty-9.3.15.v20161220 - 20 December 2016
+ + 240 Missing content for multipart request after upgrade to Jetty > 9.2.7
+ + 905 Jetty terminates SSL connections too early with Connection: close
+ + 1020 Java Util Logging properties in wrong location
+ + 1050 Add multiple FilterHolder to a ServletContextHandler may cause problems
+ + 1051 NCSARequestLog/RolloverFileOutputStream does not roll day after DST
+   ends
+ + 1054 Using WebSocketPingPongListener with empty PING payload results in
+   NullPointerException
+ + 1057 Improve WebSocketUpgradeFilter fast path performance
+ + 1062 Jetty allows requests to hang under PUT load
+ + 1063 HostPortHttpField should handle port-only values
+ + 1064 HttpClient sets chunked transfer-encoding
+ + 1065 Response.setBufferSize checks for written content
+ + 1069 Host header should be sent with HTTP/1.0
+ + 1072 InetAccessHandler needs InetAddress & Path based restrictions like
+   IPAccessHandler did
+ + 1078 DigestAuthentication should use realm from server, even if unknown in
+   advance
+ + 1081 DigestAuthenticator does not check the realm sent by the client
+ + 1090 Allow WebSocketUpgradeFilter to be used by WEB-INF/web.xml
+ + 1092 jetty-runner jstl support
+ + 1098 MimeTypes.getCharsetFromContentType() unable parse "application/pdf;;;
+   charset=UTF-8"
+ + 1099 PushCacheFilter pushes POST requests
+ + 1108 Please improve logging in SslContextFactory when there are no approved
+   cipher suites
+ + 1114 Add testcase for WSUF for stop/start of the Server
+ + 1118 Filter.destroy() conflicts with ContainerLifeCycle.destroy() in
+   WebSocketUpgradeFilter
+ + 1123 Broken lifecycle for WebSocket's mappings
  + 1124 Allow configuration of WebSocket mappings from Spring
- + 1139 Support configuration of properties during --add-to-start
+ + 1130 PROXY protocol support reports incorrect remote address
+ + 1134 Jetty HTTP/2 client problems
+ + 1135 Avoid allocations from Method.getParameterTypes() if possible
  + 1146 jetty.server.HttpInput deadlock
- + 1148 Support HTTP/2 HEADERS trailer
- + 1151 NPE in ClasspathPattern.match()
- + 1153 Make SessionData easier to subclass
- + 123 AbstractSessionIdManager can't atomically check for uniqueness of new
-   session ID
+ + 1161 HttpClient and WebSocketClient should not remove all cookies on stop
+ + 1169 HTTP/2 reset on a stalled write does not unblock writer thread
+ + 1171 jetty-client throws NPE for request to IDN hosts only when
+   `HttpClient#send(...)` is called
+ + 1175 Reading HttpServletRequest InputStream from a Filter then accessing
+   getParameterNames() results in java.io.IOException: Missing content for
+   multipart request
+ + 1181 Review buffer underflow cases in SslConnection
+ + 1186 Where can i find SocketConnector .java and
+   BlockingChannelConnector.java etc?
 
 jetty-9.4.0.RC3 - 05 December 2016
  + 1051 NCSARequestLog/RolloverFileOutputStream does not roll day after DST
@@ -98,14 +141,10 @@
  + 1062 Jetty allows requests to hang under PUT load
  + 1063 HostPortHttpField should handle port-only values
  + 1064 HttpClient sets chunked transfer-encoding
-<<<<<<< HEAD
  + 1065 Response.setBufferSize checks for written content.
  + 1066 Content-Length: 0 set when not required.
  + 1067 Ensure if session scavenging is disabled, no candidate expired sessions
    accumulate
-=======
- + 1065 Response.setBufferSize checks for written content
->>>>>>> 635355c6
  + 1069 Host header should be sent with HTTP/1.0
  + 1070 Refactor calculation for session expiry
  + 1071 Ensure dirty flag set on a new session
@@ -313,7 +352,6 @@
  + 839 Test Failure: MaxConcurrentStreamsTest.testOneConcurrentStream()
  + 841 support reset in buffering interceptors
 
-<<<<<<< HEAD
 jetty-9.4.0.M0 - 03 June 2016
  + 356 Element error-page/location must start with a '/'
  + 360 Improve HTTP/2 stream interleaving
@@ -393,15 +431,6 @@
  + 609 ignore failing test
  + 610 Ignore failing test
  
-=======
-jetty-9.2.21.v20170120 - 20 January 2017
- + 592 Support no-value Host header in HttpParser
- + 1229 ClassLoader constraint issue when using NativeWebSocketConfiguration
-   with WEB-INF/lib/jetty-http.jar present
- + 1267 Request.getRemoteUser can throw undeclared IllegalStateException via
-   DeferredAuthentication & FormAuthenticator
-
->>>>>>> 635355c6
 jetty-9.3.14.v20161028 - 28 October 2016
  + 292 NPE in SslConnectionFactory newConnection
  + 295 Ensure Jetty Client use of Deflater / Inflater calls .end() to avoid
