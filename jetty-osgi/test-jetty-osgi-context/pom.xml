<project xmlns="http://maven.apache.org/POM/4.0.0" xmlns:xsi="http://www.w3.org/2001/XMLSchema-instance" xsi:schemaLocation="http://maven.apache.org/POM/4.0.0 http://maven.apache.org/maven-v4_0_0.xsd">
  <parent>
    <groupId>org.eclipse.jetty.osgi</groupId>
    <artifactId>jetty-osgi-project</artifactId>
<<<<<<< HEAD
    <version>10.0.0-SNAPSHOT</version>
=======
    <version>9.4.1-SNAPSHOT</version>
>>>>>>> dd3a73e5
  </parent>
  <modelVersion>4.0.0</modelVersion>
  <artifactId>test-jetty-osgi-context</artifactId>
  <name>Jetty :: OSGi :: Test Context</name>
  <description>Test Jetty OSGi bundle with a ContextHandler</description>
  <url>http://www.eclipse.org/jetty</url>
  <properties>
    <bundle-symbolic-name>${project.groupId}.testcontext</bundle-symbolic-name>
  </properties>
  <dependencies>
    <dependency>
      <groupId>org.eclipse.jetty</groupId>
      <artifactId>jetty-server</artifactId>
      <version>${project.version}</version>
    </dependency>
    <dependency>
    	<groupId>org.eclipse.osgi</groupId>
    	<artifactId>org.eclipse.osgi</artifactId>
        <scope>provided</scope>
    </dependency>
    <dependency>
        <groupId>org.eclipse.osgi</groupId>
        <artifactId>org.eclipse.osgi.services</artifactId>
        <scope>provided</scope>
    </dependency>
    <dependency>
        <groupId>org.eclipse.jetty.toolchain</groupId>
        <artifactId>jetty-schemas</artifactId>
    </dependency>
  </dependencies>

  <build> 
    <resources>
      <resource>
        <directory>src/main/resources</directory>
      </resource>
    <resource>
      <directory>src/main/context</directory>
    </resource>
    </resources>

    <plugins>
      <plugin> 
        <groupId>org.apache.maven.plugins</groupId>
        <artifactId>maven-deploy-plugin</artifactId>
        <configuration>
          <!-- DO NOT DEPLOY (or Release) -->
          <skip>true</skip>
        </configuration>
      </plugin>
      <plugin>
        <groupId>org.apache.felix</groupId>
        <artifactId>maven-bundle-plugin</artifactId>
        <extensions>true</extensions>
        <configuration>
          <instructions>
            <Bundle-SymbolicName>org.eclipse.jetty.osgi.testcontext;singleton:=true</Bundle-SymbolicName>
            <Bundle-Name>Jetty OSGi Test Context</Bundle-Name>
            <Bundle-Activator>com.acme.osgi.Activator</Bundle-Activator>
            <Bundle-RequiredExecutionEnvironment>J2SE-1.5</Bundle-RequiredExecutionEnvironment>
            <!-- disable the uses directive: jetty will accommodate pretty much any versions
            of the packages it uses; no need to reflect some tight dependency determined at
            compilation time. --> 
            <_nouses>true</_nouses>
            <Import-Package>
 javax.servlet;version="[3.1,4.1)",
 org.osgi.framework,
 org.osgi.service.cm;version="1.2.0",
 org.osgi.service.packageadmin,
 org.osgi.service.startlevel;version="1.0.o",
 org.osgi.service.url;version="1.0.0",
 org.osgi.util.tracker;version="1.3.0",
 org.slf4j;resolution:=optional,
 org.slf4j.spi;resolution:=optional, 
 org.slf4j.helpers;resolution:=optional,
 org.xml.sax,
 org.xml.sax.helpers,
 *
            </Import-Package>
            <DynamicImport-Package>org.eclipse.jetty.*;version="[$(version;===;${parsedVersion.osgiVersion}),$(version;==+;${parsedVersion.osgiVersion}))"</DynamicImport-Package>
          </instructions>
        </configuration>
      </plugin>
    </plugins>
  </build>
  
</project><|MERGE_RESOLUTION|>--- conflicted
+++ resolved
@@ -2,11 +2,7 @@
   <parent>
     <groupId>org.eclipse.jetty.osgi</groupId>
     <artifactId>jetty-osgi-project</artifactId>
-<<<<<<< HEAD
     <version>10.0.0-SNAPSHOT</version>
-=======
-    <version>9.4.1-SNAPSHOT</version>
->>>>>>> dd3a73e5
   </parent>
   <modelVersion>4.0.0</modelVersion>
   <artifactId>test-jetty-osgi-context</artifactId>
@@ -23,37 +19,37 @@
       <version>${project.version}</version>
     </dependency>
     <dependency>
-    	<groupId>org.eclipse.osgi</groupId>
-    	<artifactId>org.eclipse.osgi</artifactId>
-        <scope>provided</scope>
+      <groupId>org.eclipse.osgi</groupId>
+      <artifactId>org.eclipse.osgi</artifactId>
+      <scope>provided</scope>
     </dependency>
     <dependency>
-        <groupId>org.eclipse.osgi</groupId>
-        <artifactId>org.eclipse.osgi.services</artifactId>
-        <scope>provided</scope>
+      <groupId>org.eclipse.osgi</groupId>
+      <artifactId>org.eclipse.osgi.services</artifactId>
+      <scope>provided</scope>
     </dependency>
     <dependency>
-        <groupId>org.eclipse.jetty.toolchain</groupId>
-        <artifactId>jetty-schemas</artifactId>
+      <groupId>org.eclipse.jetty.toolchain</groupId>
+      <artifactId>jetty-schemas</artifactId>
     </dependency>
   </dependencies>
 
-  <build> 
+  <build>
     <resources>
       <resource>
         <directory>src/main/resources</directory>
       </resource>
-    <resource>
-      <directory>src/main/context</directory>
-    </resource>
+      <resource>
+        <directory>src/main/context</directory>
+      </resource>
     </resources>
 
     <plugins>
-      <plugin> 
+      <plugin>
         <groupId>org.apache.maven.plugins</groupId>
         <artifactId>maven-deploy-plugin</artifactId>
         <configuration>
-          <!-- DO NOT DEPLOY (or Release) -->
+        <!-- DO NOT DEPLOY (or Release) -->
           <skip>true</skip>
         </configuration>
       </plugin>
@@ -69,7 +65,7 @@
             <Bundle-RequiredExecutionEnvironment>J2SE-1.5</Bundle-RequiredExecutionEnvironment>
             <!-- disable the uses directive: jetty will accommodate pretty much any versions
             of the packages it uses; no need to reflect some tight dependency determined at
-            compilation time. --> 
+            compilation time. -->
             <_nouses>true</_nouses>
             <Import-Package>
  javax.servlet;version="[3.1,4.1)",
@@ -80,7 +76,7 @@
  org.osgi.service.url;version="1.0.0",
  org.osgi.util.tracker;version="1.3.0",
  org.slf4j;resolution:=optional,
- org.slf4j.spi;resolution:=optional, 
+ org.slf4j.spi;resolution:=optional,
  org.slf4j.helpers;resolution:=optional,
  org.xml.sax,
  org.xml.sax.helpers,
@@ -92,5 +88,5 @@
       </plugin>
     </plugins>
   </build>
-  
+
 </project>