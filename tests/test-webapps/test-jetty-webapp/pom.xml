--- conflicted
+++ resolved
@@ -192,18 +192,13 @@
       <version>${project.version}</version>
     </dependency>
     <dependency>
-<<<<<<< HEAD
+      <groupId>org.eclipse.jetty</groupId>
+      <artifactId>jetty-continuation</artifactId>
+      <version>${project.version}</version>
+    </dependency>
+    <dependency>
       <groupId>javax.servlet</groupId>
       <artifactId>javax.servlet-api</artifactId>
-=======
-      <groupId>org.eclipse.jetty</groupId>
-      <artifactId>jetty-continuation</artifactId>
-      <version>${project.version}</version>
-    </dependency>
-    <dependency>
-      <groupId>org.eclipse.jetty.orbit</groupId>
-      <artifactId>javax.servlet</artifactId>
->>>>>>> d6cac8cf
       <scope>provided</scope>
     </dependency>
     <dependency>
