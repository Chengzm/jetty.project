<?xml version="1.0" encoding="UTF-8"?>
<project xmlns="http://maven.apache.org/POM/4.0.0" xmlns:xsi="http://www.w3.org/2001/XMLSchema-instance" xsi:schemaLocation="http://maven.apache.org/POM/4.0.0 http://maven.apache.org/maven-v4_0_0.xsd">
  <parent>
    <groupId>org.eclipse.jetty.tests</groupId>
    <artifactId>test-jmx-parent</artifactId>
    <version>9.4.0-SNAPSHOT</version>
  </parent>
  <modelVersion>4.0.0</modelVersion>
  <artifactId>jmx-webapp-it</artifactId>
  <packaging>jar</packaging>
  <name>Jetty Tests :: JMX :: WebApp Integration Tests</name>
  <url>http://www.eclipse.org/jetty</url>
  <properties>
    <project.build.sourceEncoding>UTF-8</project.build.sourceEncoding>
    <project.reporting.outputEncoding>UTF-8</project.reporting.outputEncoding>
    <bundle-symbolic-name>${project.groupId}.jmx.webapp.it</bundle-symbolic-name>
    <scripts-dir>${project.basedir}/src/test/scripts</scripts-dir>
    <test-base-dir>${project.build.directory}/test-base</test-base-dir>
    <test-home-dir>${project.build.directory}/test-home</test-home-dir>
  </properties>
  <dependencies>
    <dependency>
      <groupId>org.eclipse.jetty</groupId>
      <artifactId>jetty-annotations</artifactId>
      <version>${project.version}</version>
    </dependency>
    <dependency>
      <groupId>org.eclipse.jetty</groupId>
      <artifactId>jetty-jmx</artifactId>
      <version>${project.version}</version>
    </dependency>
    <dependency>
      <groupId>org.eclipse.jetty.tests</groupId>
      <artifactId>jmx-webapp</artifactId>
      <version>${project.version}</version>
      <type>war</type>
      <scope>runtime</scope>
    </dependency>
    <dependency>
      <groupId>org.eclipse.jetty.toolchain</groupId>
      <artifactId>jetty-test-helper</artifactId>
      <scope>test</scope>
    </dependency>
  </dependencies>
  <build>
    <plugins>
      <plugin>
        <groupId>org.apache.maven.plugins</groupId>
        <artifactId>maven-dependency-plugin</artifactId>
        <executions>
          <execution>
            <id>copy-apps-for-testing</id>
            <phase>process-test-resources</phase>
            <goals>
              <goal>copy-dependencies</goal>
            </goals>
            <configuration>
              <includeArtifactIds>jmx-webapp</includeArtifactIds>
              <includeScope>runtime</includeScope>
              <includeTypes>war</includeTypes>
              <overwriteSnapshots>true</overwriteSnapshots>
              <overwriteReleases>true</overwriteReleases>
              <stripVersion>true</stripVersion>
              <outputDirectory>${test-base-dir}/webapps</outputDirectory>
            </configuration>
          </execution>
        </executions>
      </plugin>
      <plugin>
        <groupId>org.apache.maven.plugins</groupId>
        <artifactId>maven-failsafe-plugin</artifactId>
        <executions>
          <execution>
            <goals>
              <goal>integration-test</goal>
              <goal>verify</goal>
            </goals>
          </execution>
        </executions>
      </plugin>
<<<<<<< HEAD
      <plugin>
        <groupId>org.apache.maven.plugins</groupId>
        <artifactId>maven-antrun-plugin</artifactId>
        <executions>
          <execution>
            <id>start-jetty</id>
            <phase>pre-integration-test</phase>
            <goals>
              <goal>run</goal>
            </goals>
            <configuration>
              <target>
                <property name="jetty.jmx.home" location="${test-home-dir}/jetty-distribution-${project.version}" />
                <property name="jetty.jmx.base" location="${test-base-dir}" />
                <echo>Integration Test : Setup Jetty</echo>
                <exec executable="${run.command}" dir="${scripts-dir}" spawn="false">
                  <arg value="${run.command.xtra}" />
                  <arg value="${setup.script}" />
                  <arg file="${java.home}" />
                  <arg file="${jetty.jmx.home}" />
                  <arg file="${jetty.jmx.base}" />
                </exec>

                <echo>Integration Test : Starting Jetty ...</echo>
                <exec executable="${run.command}" dir="${scripts-dir}" spawn="true">
                  <arg value="${run.command.xtra}" />
                  <arg value="${start.script}" />
                  <arg file="${java.home}" />
                  <arg file="${jetty.jmx.home}" />
                  <arg file="${jetty.jmx.base}" />
                </exec>
                <waitfor maxwait="5" maxwaitunit="second" checkevery="500" checkeveryunit="millisecond">
                  <http url="http://localhost:58080/jmx-webapp/" />
                </waitfor>
                <echo>Integration Test : Jetty is now available</echo>
              </target>
            </configuration>
          </execution>
          <execution>
            <id>stop-jetty</id>
            <phase>post-integration-test</phase>
            <goals>
              <goal>run</goal>
            </goals>
            <configuration>
              <target>
                <property name="jetty.jmx.home" location="${test-home-dir}/jetty-distribution-${project.version}" />
                <property name="jetty.jmx.base" location="${test-base-dir}" />
                <echo>Integration Test : Stop Jetty</echo>
                <exec executable="${run.command}" dir="${scripts-dir}" spawn="false">
                  <arg value="${run.command.xtra}" />
                  <arg value="${stop.script}" />
                  <arg file="${java.home}" />
                  <arg file="${jetty.jmx.home}" />
                  <arg file="${jetty.jmx.base}" />
                </exec>
              </target>
            </configuration>
          </execution>
        </executions>
      </plugin>
=======
>>>>>>> a6cfff85
    </plugins>
  </build>
  <profiles>
    <profile>
      <id>it-windows</id>
      <activation>
        <os>
          <family>Windows</family>
        </os>
      </activation>
      <properties>
        <run.command>cmd</run.command>
        <run.command.xtra>/c</run.command.xtra>
        <start.script>start-jetty.bat</start.script>
        <stop.script>stop-jetty.bat</stop.script>
      </properties>
    </profile>
    <profile>
      <id>it-unix</id>
      <activation>
        <os>
          <family>unix</family>
        </os>
      </activation>
      <properties>
        <run.command>sh</run.command>
        <run.command.xtra>--</run.command.xtra>
        <setup.script>setup-jetty.sh</setup.script>
        <start.script>start-jetty.sh</start.script>
        <stop.script>stop-jetty.sh</stop.script>
      </properties>
    </profile>
  </profiles>
</project><|MERGE_RESOLUTION|>--- conflicted
+++ resolved
@@ -78,70 +78,6 @@
           </execution>
         </executions>
       </plugin>
-<<<<<<< HEAD
-      <plugin>
-        <groupId>org.apache.maven.plugins</groupId>
-        <artifactId>maven-antrun-plugin</artifactId>
-        <executions>
-          <execution>
-            <id>start-jetty</id>
-            <phase>pre-integration-test</phase>
-            <goals>
-              <goal>run</goal>
-            </goals>
-            <configuration>
-              <target>
-                <property name="jetty.jmx.home" location="${test-home-dir}/jetty-distribution-${project.version}" />
-                <property name="jetty.jmx.base" location="${test-base-dir}" />
-                <echo>Integration Test : Setup Jetty</echo>
-                <exec executable="${run.command}" dir="${scripts-dir}" spawn="false">
-                  <arg value="${run.command.xtra}" />
-                  <arg value="${setup.script}" />
-                  <arg file="${java.home}" />
-                  <arg file="${jetty.jmx.home}" />
-                  <arg file="${jetty.jmx.base}" />
-                </exec>
-
-                <echo>Integration Test : Starting Jetty ...</echo>
-                <exec executable="${run.command}" dir="${scripts-dir}" spawn="true">
-                  <arg value="${run.command.xtra}" />
-                  <arg value="${start.script}" />
-                  <arg file="${java.home}" />
-                  <arg file="${jetty.jmx.home}" />
-                  <arg file="${jetty.jmx.base}" />
-                </exec>
-                <waitfor maxwait="5" maxwaitunit="second" checkevery="500" checkeveryunit="millisecond">
-                  <http url="http://localhost:58080/jmx-webapp/" />
-                </waitfor>
-                <echo>Integration Test : Jetty is now available</echo>
-              </target>
-            </configuration>
-          </execution>
-          <execution>
-            <id>stop-jetty</id>
-            <phase>post-integration-test</phase>
-            <goals>
-              <goal>run</goal>
-            </goals>
-            <configuration>
-              <target>
-                <property name="jetty.jmx.home" location="${test-home-dir}/jetty-distribution-${project.version}" />
-                <property name="jetty.jmx.base" location="${test-base-dir}" />
-                <echo>Integration Test : Stop Jetty</echo>
-                <exec executable="${run.command}" dir="${scripts-dir}" spawn="false">
-                  <arg value="${run.command.xtra}" />
-                  <arg value="${stop.script}" />
-                  <arg file="${java.home}" />
-                  <arg file="${jetty.jmx.home}" />
-                  <arg file="${jetty.jmx.base}" />
-                </exec>
-              </target>
-            </configuration>
-          </execution>
-        </executions>
-      </plugin>
-=======
->>>>>>> a6cfff85
     </plugins>
   </build>
   <profiles>
