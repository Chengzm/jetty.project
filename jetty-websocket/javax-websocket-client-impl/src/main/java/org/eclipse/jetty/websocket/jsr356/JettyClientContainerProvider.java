--- conflicted
+++ resolved
@@ -51,7 +51,7 @@
     private static boolean useServerContainer = false;
     private static Executor commonExecutor;
     private static ByteBufferPool commonBufferPool;
-    
+
     private static Object lock = new Object();
     
     /**
@@ -185,16 +185,6 @@
             // Still no instance?
             if (webSocketContainer == null)
             {
-<<<<<<< HEAD
-                // TODO: use cached Executor, ByteBufferPool, and HttpClient here
-                SimpleContainerScope containerScope = new SimpleContainerScope(WebSocketPolicy.newClientPolicy());
-                QueuedThreadPool threadPool= new QueuedThreadPool();
-                String name = "Jsr356Client@" + hashCode();
-                threadPool.setName(name);
-                threadPool.setDaemon(true);
-                containerScope.setExecutor(threadPool);
-                containerScope.addBean(threadPool);
-=======
                 if (commonExecutor == null)
                 {
                     QueuedThreadPool threadPool = new QueuedThreadPool();
@@ -203,14 +193,13 @@
                     threadPool.setDaemon(true);
                     commonExecutor = threadPool;
                 }
-    
+
                 if (commonBufferPool == null)
                 {
                     commonBufferPool = new MappedByteBufferPool();
                 }
-    
+
                 SimpleContainerScope containerScope = new SimpleContainerScope(WebSocketPolicy.newClientPolicy(), commonBufferPool, commonExecutor, null);
->>>>>>> 6c9009ca
                 ClientContainer clientContainer = new ClientContainer(containerScope);
                 
                 if (contextHandler != null && contextHandler instanceof ContainerLifeCycle)
@@ -225,7 +214,7 @@
                     // register JVM wide shutdown thread
                     ShutdownThread.register(clientContainer);
                 }
-                
+
                 if (!clientContainer.isStarted())
                 {
                     try
