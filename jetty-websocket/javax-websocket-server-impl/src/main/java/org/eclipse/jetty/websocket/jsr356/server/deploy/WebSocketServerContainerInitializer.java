//
//  ========================================================================
//  Copyright (c) 1995-2017 Mort Bay Consulting Pty. Ltd.
//  ------------------------------------------------------------------------
//  All rights reserved. This program and the accompanying materials
//  are made available under the terms of the Eclipse Public License v1.0
//  and Apache License v2.0 which accompanies this distribution.
//
//      The Eclipse Public License is available at
//      http://www.eclipse.org/legal/epl-v10.html
//
//      The Apache License v2.0 is available at
//      http://www.opensource.org/licenses/apache2.0.php
//
//  You may elect to redistribute this code under either of these licenses.
//  ========================================================================
//

package org.eclipse.jetty.websocket.jsr356.server.deploy;

import java.util.HashSet;
import java.util.Set;

import javax.servlet.ServletContainerInitializer;
import javax.servlet.ServletContext;
import javax.servlet.ServletContextEvent;
import javax.servlet.ServletContextListener;
import javax.servlet.ServletException;
import javax.servlet.annotation.HandlesTypes;
import javax.websocket.DeploymentException;
import javax.websocket.Endpoint;
import javax.websocket.server.ServerApplicationConfig;
import javax.websocket.server.ServerEndpoint;
import javax.websocket.server.ServerEndpointConfig;

import org.eclipse.jetty.server.handler.ContextHandler;
import org.eclipse.jetty.servlet.ServletContextHandler;
import org.eclipse.jetty.util.TypeUtil;
import org.eclipse.jetty.util.log.Log;
import org.eclipse.jetty.util.log.Logger;
import org.eclipse.jetty.websocket.jsr356.server.ServerContainer;
import org.eclipse.jetty.websocket.server.NativeWebSocketConfiguration;
import org.eclipse.jetty.websocket.server.NativeWebSocketServletContainerInitializer;
import org.eclipse.jetty.websocket.server.WebSocketUpgradeFilter;

@HandlesTypes(
{ ServerApplicationConfig.class, ServerEndpoint.class, Endpoint.class })
public class WebSocketServerContainerInitializer implements ServletContainerInitializer
{
    public static final String ENABLE_KEY = "org.eclipse.jetty.websocket.jsr356";
    public static final String ADD_DYNAMIC_FILTER_KEY = "org.eclipse.jetty.websocket.jsr356.addDynamicFilter";
    private static final Logger LOG = Log.getLogger(WebSocketServerContainerInitializer.class);
    
    /**
     * DestroyListener
     */
    public static class ContextDestroyListener implements ServletContextListener
    {
        @Override
        public void contextInitialized(ServletContextEvent sce)
        {
            //noop
        }

        @Override
        public void contextDestroyed(ServletContextEvent sce)
        {
            //remove any ServerContainer beans
            if (sce.getServletContext() instanceof ContextHandler.Context)
            {
                ContextHandler handler = ((ContextHandler.Context)sce.getServletContext()).getContextHandler();
                ServerContainer bean = handler.getBean(ServerContainer.class);
                if (bean != null)
                    handler.removeBean(bean);
            }
            
            //remove reference in attributes
            sce.getServletContext().removeAttribute(javax.websocket.server.ServerContainer.class.getName());
        }
    }
    
    /**
     * Test a ServletContext for {@code init-param} or {@code attribute} at {@code keyName} for
     * true or false setting that determines if the specified feature is enabled (or not).
     *
     * @param context the context to search
     * @param keyName the key name
     * @param defValue the default value, if the value is not specified in the context
     * @return the value for the feature key
     */
    public static boolean isEnabledViaContext(ServletContext context, String keyName, boolean defValue)
    {
        // Try context parameters first
        String cp = context.getInitParameter(keyName);
    
        if(cp != null)
        {
            if (TypeUtil.isTrue(cp))
            {
                return true;
            }
        
            if (TypeUtil.isFalse(cp))
            {
                return false;
            }
        
            return defValue;
        }
    
        // Next, try attribute on context
<<<<<<< HEAD
        Object enable = context.getAttribute(ENABLE_KEY);
    
=======
        Object enable = context.getAttribute(keyName);
        
>>>>>>> 51f68dc5
        if(enable != null)
        {
            if (TypeUtil.isTrue(enable))
            {
                return true;
            }
        
            if (TypeUtil.isFalse(enable))
            {
                return false;
            }
        }
    
        return defValue;
    }
    
    /**
     * Embedded Jetty approach for non-bytecode scanning.
     */
    public static ServerContainer configureContext(ServletContextHandler context) throws ServletException
    {
        // Create Basic components
        NativeWebSocketConfiguration nativeWebSocketConfiguration = NativeWebSocketServletContainerInitializer.getDefaultFrom(context.getServletContext());
        
        // Create the Jetty ServerContainer implementation
        ServerContainer jettyContainer = new ServerContainer(nativeWebSocketConfiguration, context.getServer().getThreadPool());
        context.addBean(jettyContainer);
        
        // Store a reference to the ServerContainer per javax.websocket spec 1.0 final section 6.4 Programmatic Server Deployment
        context.setAttribute(javax.websocket.server.ServerContainer.class.getName(),jettyContainer);
    
        // Create Filter
        if(isEnabledViaContext(context.getServletContext(), ADD_DYNAMIC_FILTER_KEY, true))
        {
            if (LOG.isDebugEnabled())
                LOG.debug("Dynamic filter add to support JSR356/javax.websocket.server: {}", WebSocketUpgradeFilter.class.getName());
            WebSocketUpgradeFilter.configureContext(context);
        }
    
        return jettyContainer;
    }
    
    /**
     * @deprecated use {@link #configureContext(ServletContextHandler)} instead
     */
    @Deprecated
    public static ServerContainer configureContext(ServletContext context, ServletContextHandler jettyContext) throws ServletException
    {
        return configureContext(jettyContext);
    }

    @Override
    public void onStartup(Set<Class<?>> c, ServletContext context) throws ServletException
    {
        if(!isEnabledViaContext(context, ENABLE_KEY, true))
        {
            LOG.info("JSR-356 is disabled by configuration");
            return;
        }
        
        ContextHandler handler = ContextHandler.getContextHandler(context);

        if (handler == null)
        {
            throw new ServletException("Not running on Jetty, JSR-356 support unavailable");
        }

        if (!(handler instanceof ServletContextHandler))
        {
            throw new ServletException("Not running in Jetty ServletContextHandler, JSR-356 support unavailable");
        }

        ServletContextHandler jettyContext = (ServletContextHandler)handler;

        ClassLoader old = Thread.currentThread().getContextClassLoader();
        try
        {
            Thread.currentThread().setContextClassLoader(context.getClassLoader());
            
            // Create the Jetty ServerContainer implementation
            ServerContainer jettyContainer = configureContext(jettyContext);
    
            context.addListener(new ContextDestroyListener()); // make sure context is cleaned up when the context stops
    
            if (c.isEmpty())
            {
                if (LOG.isDebugEnabled())
                {
                    LOG.debug("No JSR-356 annotations or interfaces discovered");
                }
                return;
            }
    
            if (LOG.isDebugEnabled())
            {
                LOG.debug("Found {} classes",c.size());
            }
    
            // Now process the incoming classes
            Set<Class<? extends Endpoint>> discoveredExtendedEndpoints = new HashSet<>();
            Set<Class<?>> discoveredAnnotatedEndpoints = new HashSet<>();
            Set<Class<? extends ServerApplicationConfig>> serverAppConfigs = new HashSet<>();

            filterClasses(c,discoveredExtendedEndpoints,discoveredAnnotatedEndpoints,serverAppConfigs);

            if (LOG.isDebugEnabled())
            {
                LOG.debug("Discovered {} extends Endpoint classes",discoveredExtendedEndpoints.size());
                LOG.debug("Discovered {} @ServerEndpoint classes",discoveredAnnotatedEndpoints.size());
                LOG.debug("Discovered {} ServerApplicationConfig classes",serverAppConfigs.size());
            }

            // Process the server app configs to determine endpoint filtering
            boolean wasFiltered = false;
            Set<ServerEndpointConfig> deployableExtendedEndpointConfigs = new HashSet<>();
            Set<Class<?>> deployableAnnotatedEndpoints = new HashSet<>();

            for (Class<? extends ServerApplicationConfig> clazz : serverAppConfigs)
            {
                if (LOG.isDebugEnabled())
                {
                    LOG.debug("Found ServerApplicationConfig: {}",clazz);
                }
                try
                {
                    ServerApplicationConfig config = clazz.newInstance();

                    Set<ServerEndpointConfig> seconfigs = config.getEndpointConfigs(discoveredExtendedEndpoints);
                    if (seconfigs != null)
                    {
                        wasFiltered = true;
                        deployableExtendedEndpointConfigs.addAll(seconfigs);
                    }

                    Set<Class<?>> annotatedClasses = config.getAnnotatedEndpointClasses(discoveredAnnotatedEndpoints);
                    if (annotatedClasses != null)
                    {
                        wasFiltered = true;
                        deployableAnnotatedEndpoints.addAll(annotatedClasses);
                    }
                }
                catch (InstantiationException | IllegalAccessException e)
                {
                    throw new ServletException("Unable to instantiate: " + clazz.getName(),e);
                }
            }

            // Default behavior if nothing filtered
            if (!wasFiltered)
            {
                deployableAnnotatedEndpoints.addAll(discoveredAnnotatedEndpoints);
                // Note: it is impossible to determine path of "extends Endpoint" discovered classes
                deployableExtendedEndpointConfigs = new HashSet<>();
            }

            if (LOG.isDebugEnabled())
            {
                LOG.debug("Deploying {} ServerEndpointConfig(s)",deployableExtendedEndpointConfigs.size());
            }
            // Deploy what should be deployed.
            for (ServerEndpointConfig config : deployableExtendedEndpointConfigs)
            {
                try
                {
                    jettyContainer.addEndpoint(config);
                }
                catch (DeploymentException e)
                {
                    throw new ServletException(e);
                }
            }

            if (LOG.isDebugEnabled())
            {
                LOG.debug("Deploying {} @ServerEndpoint(s)",deployableAnnotatedEndpoints.size());
            }
            for (Class<?> annotatedClass : deployableAnnotatedEndpoints)
            {
                try
                {
                    jettyContainer.addEndpoint(annotatedClass);
                }
                catch (DeploymentException e)
                {
                    throw new ServletException(e);
                }
            }
        } finally {
            Thread.currentThread().setContextClassLoader(old);
        }
    }

    @SuppressWarnings("unchecked")
    private void filterClasses(Set<Class<?>> c, Set<Class<? extends Endpoint>> discoveredExtendedEndpoints, Set<Class<?>> discoveredAnnotatedEndpoints,
            Set<Class<? extends ServerApplicationConfig>> serverAppConfigs)
    {
        for (Class<?> clazz : c)
        {
            if (ServerApplicationConfig.class.isAssignableFrom(clazz))
            {
                serverAppConfigs.add((Class<? extends ServerApplicationConfig>)clazz);
            }

            if (Endpoint.class.isAssignableFrom(clazz))
            {
                discoveredExtendedEndpoints.add((Class<? extends Endpoint>)clazz);
            }
            
            ServerEndpoint endpoint = clazz.getAnnotation(ServerEndpoint.class);

            if (endpoint != null)
            {
                discoveredAnnotatedEndpoints.add(clazz);
            }
        }
    }
}<|MERGE_RESOLUTION|>--- conflicted
+++ resolved
@@ -109,13 +109,8 @@
         }
     
         // Next, try attribute on context
-<<<<<<< HEAD
-        Object enable = context.getAttribute(ENABLE_KEY);
-    
-=======
         Object enable = context.getAttribute(keyName);
-        
->>>>>>> 51f68dc5
+    
         if(enable != null)
         {
             if (TypeUtil.isTrue(enable))
