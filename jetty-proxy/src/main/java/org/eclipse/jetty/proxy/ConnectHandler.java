--- conflicted
+++ resolved
@@ -189,21 +189,8 @@
             String serverAddress = request.getRequestURI();
             if (LOG.isDebugEnabled())
                 LOG.debug("CONNECT request for {}", serverAddress);
-<<<<<<< HEAD
-            try
-            {
-                handleConnect(baseRequest, request, response, serverAddress);
-            }
-            catch (Exception x)
-            {
-                // TODO
-                LOG.warn("ConnectHandler " + baseRequest.getHttpURI() + " " + x);
-                LOG.debug(x);
-            }
-=======
 
             handleConnect(baseRequest, request, response, serverAddress);
->>>>>>> af0b6284
         }
         else
         {
@@ -221,7 +208,7 @@
      * @param response      the http response
      * @param serverAddress the remote server address in the form {@code host:port}
      */
-    protected void handleConnect(Request baseRequest, final HttpServletRequest request, final HttpServletResponse response, String serverAddress)
+    protected void handleConnect(Request baseRequest, HttpServletRequest request, HttpServletResponse response, String serverAddress)
     {
         baseRequest.setHandled(true);
         try
@@ -252,7 +239,7 @@
                 return;
             }
 
-            final HttpTransport transport = baseRequest.getHttpChannel().getHttpTransport();
+            HttpTransport transport = baseRequest.getHttpChannel().getHttpTransport();
             // TODO Handle CONNECT over HTTP2!
             if (!(transport instanceof HttpConnection))
             {
@@ -262,7 +249,7 @@
                 return;
             }
 
-            final AsyncContext asyncContext = request.startAsync();
+            AsyncContext asyncContext = request.startAsync();
             asyncContext.setTimeout(0);
 
             if (LOG.isDebugEnabled())
@@ -468,6 +455,7 @@
      * @param endPoint the endPoint to write to
      * @param buffer   the buffer to write
      * @param callback the completion callback to invoke
+     * @param context  the context information related to the connection
      */
     protected void write(EndPoint endPoint, ByteBuffer buffer, Callback callback, ConcurrentMap<String, Object> context)
     {
@@ -561,14 +549,8 @@
         protected void connectionFailed(SocketChannel channel, final Throwable ex, final Object attachment)
         {
             close(channel);
-            getExecutor().execute(new Runnable()
-            {
-                public void run()
-                {
-                    ConnectContext connectContext = (ConnectContext)attachment;
-                    onConnectFailure(connectContext.request, connectContext.response, connectContext.asyncContext, ex);
-                }
-            });
+            ConnectContext connectContext = (ConnectContext)attachment;
+            onConnectFailure(connectContext.request, connectContext.response, connectContext.asyncContext, ex);
         }
     }
 
@@ -628,14 +610,8 @@
         public void onOpen()
         {
             super.onOpen();
-            getExecutor().execute(new Runnable()
-            {
-                public void run()
-                {
-                    onConnectSuccess(connectContext, UpstreamConnection.this);
-                    fillInterested();
-                }
-            });
+            onConnectSuccess(connectContext, UpstreamConnection.this);
+            fillInterested();
         }
 
         @Override
