//
//  ========================================================================
//  Copyright (c) 1995-2013 Mort Bay Consulting Pty. Ltd.
//  ------------------------------------------------------------------------
//  All rights reserved. This program and the accompanying materials
//  are made available under the terms of the Eclipse Public License v1.0
//  and Apache License v2.0 which accompanies this distribution.
//
//      The Eclipse Public License is available at
//      http://www.eclipse.org/legal/epl-v10.html
//
//      The Apache License v2.0 is available at
//      http://www.opensource.org/licenses/apache2.0.php
//
//  You may elect to redistribute this code under either of these licenses.
//  ========================================================================
//

package org.eclipse.jetty.server.handler;

import java.io.IOException;
import java.util.concurrent.Future;
import java.util.concurrent.TimeoutException;
import java.util.concurrent.atomic.AtomicInteger;
import java.util.concurrent.atomic.AtomicLong;
import java.util.concurrent.atomic.AtomicReference;

import javax.servlet.AsyncEvent;
import javax.servlet.AsyncListener;
import javax.servlet.ServletException;
import javax.servlet.http.HttpServletRequest;
import javax.servlet.http.HttpServletResponse;

import org.eclipse.jetty.server.AsyncContextEvent;
import org.eclipse.jetty.server.HttpChannelState;
import org.eclipse.jetty.server.Request;
import org.eclipse.jetty.server.Response;
import org.eclipse.jetty.util.FutureCallback;
import org.eclipse.jetty.util.annotation.ManagedAttribute;
import org.eclipse.jetty.util.annotation.ManagedObject;
import org.eclipse.jetty.util.annotation.ManagedOperation;
import org.eclipse.jetty.util.component.Graceful;
import org.eclipse.jetty.util.statistic.CounterStatistic;
import org.eclipse.jetty.util.statistic.SampleStatistic;

@ManagedObject("Request Statistics Gathering")
public class StatisticsHandler extends HandlerWrapper implements Graceful
{
    private final AtomicLong _statsStartedAt = new AtomicLong();

    private final CounterStatistic _requestStats = new CounterStatistic();
    private final SampleStatistic _requestTimeStats = new SampleStatistic();
    private final CounterStatistic _dispatchedStats = new CounterStatistic();
    private final SampleStatistic _dispatchedTimeStats = new SampleStatistic();
    private final CounterStatistic _asyncWaitStats = new CounterStatistic();

    private final AtomicInteger _asyncDispatches = new AtomicInteger();
    private final AtomicInteger _expires = new AtomicInteger();

    private final AtomicInteger _responses1xx = new AtomicInteger();
    private final AtomicInteger _responses2xx = new AtomicInteger();
    private final AtomicInteger _responses3xx = new AtomicInteger();
    private final AtomicInteger _responses4xx = new AtomicInteger();
    private final AtomicInteger _responses5xx = new AtomicInteger();
    private final AtomicLong _responsesTotalBytes = new AtomicLong();

    private final AtomicReference<FutureCallback> _shutdown=new AtomicReference<>();
    
    private final AsyncListener _onCompletion = new AsyncListener()
    {
        @Override
        public void onTimeout(AsyncEvent event) throws IOException
        {
            _expires.incrementAndGet();
        }
        
        @Override
        public void onStartAsync(AsyncEvent event) throws IOException
        {
            event.getAsyncContext().addListener(this);
        }
        
        @Override
        public void onError(AsyncEvent event) throws IOException
        {
        }

        @Override
        public void onComplete(AsyncEvent event) throws IOException
        {
            HttpChannelState state = ((AsyncContextEvent)event).getHttpChannelState();

            Request request = state.getBaseRequest();
            final long elapsed = System.currentTimeMillis()-request.getTimeStamp();

            long d=_requestStats.decrement();
            _requestTimeStats.set(elapsed);

            updateResponse(request);

<<<<<<< HEAD
            _asyncWaitStats.decrement();
=======
            if (!state.isDispatched())
                _asyncWaitStats.decrement();
            
            // If we have no more dispatches, should we signal shutdown?
            if (d==0)
            {
                FutureCallback shutdown = _shutdown.get();
                if (shutdown!=null)
                    shutdown.succeeded();
            }   
>>>>>>> a28e4730
        }
    };

    /**
     * Resets the current request statistics.
     */
    @ManagedOperation(value="resets statistics", impact="ACTION")
    public void statsReset()
    {
        _statsStartedAt.set(System.currentTimeMillis());

        _requestStats.reset();
        _requestTimeStats.reset();
        _dispatchedStats.reset();
        _dispatchedTimeStats.reset();
        _asyncWaitStats.reset();

        _asyncDispatches.set(0);
        _expires.set(0);
        _responses1xx.set(0);
        _responses2xx.set(0);
        _responses3xx.set(0);
        _responses4xx.set(0);
        _responses5xx.set(0);
        _responsesTotalBytes.set(0L);
    }

    @Override
    public void handle(String path, Request request, HttpServletRequest httpRequest, HttpServletResponse httpResponse) throws IOException, ServletException
    {
        _dispatchedStats.increment();

        final long start;
        HttpChannelState state = request.getHttpChannelState();
        if (state.isInitial())
        {
            // new request
            _requestStats.increment();
            start = request.getTimeStamp();
        }
        else
        {
            // resumed request
            start = System.currentTimeMillis();
            _asyncDispatches.incrementAndGet();
        }

        try
        {
            super.handle(path, request, httpRequest, httpResponse);
        }
        finally
        {
            final long now = System.currentTimeMillis();
            final long dispatched=now-start;

            _dispatchedStats.decrement();
            _dispatchedTimeStats.set(dispatched);

            if (state.isSuspended())
            {
                if (state.isInitial())
                {
                    state.addListener(_onCompletion);
                    _asyncWaitStats.increment();
                }
            }
            else if (state.isInitial())
            {
                long d=_requestStats.decrement();
                _requestTimeStats.set(dispatched);
                updateResponse(request);
                
                // If we have no more dispatches, should we signal shutdown?
                FutureCallback shutdown = _shutdown.get();
                if (shutdown!=null)
                {
                    httpResponse.flushBuffer();
                    if (d==0)
                        shutdown.succeeded();
                }   
            }
            // else onCompletion will handle it.
        }
    }

    private void updateResponse(Request request)
    {
        Response response = request.getResponse();
        switch (response.getStatus() / 100)
        {
            case 0:
                if (request.isHandled())
                    _responses2xx.incrementAndGet();
                else
                    _responses4xx.incrementAndGet();
                break;
            case 1:
                _responses1xx.incrementAndGet();
                break;
            case 2:
                _responses2xx.incrementAndGet();
                break;
            case 3:
                _responses3xx.incrementAndGet();
                break;
            case 4:
                _responses4xx.incrementAndGet();
                break;
            case 5:
                _responses5xx.incrementAndGet();
                break;
            default:
                break;
        }
        _responsesTotalBytes.addAndGet(response.getContentCount());
    }

    @Override
    protected void doStart() throws Exception
    {
        _shutdown.set(null);
        super.doStart();
        statsReset();
    }
    

    @Override
    protected void doStop() throws Exception
    {
        super.doStop();
        FutureCallback shutdown = _shutdown.get();
        if (shutdown!=null && !shutdown.isDone())
            shutdown.failed(new TimeoutException());
    }

    /**
     * @return the number of requests handled by this handler
     * since {@link #statsReset()} was last called, excluding
     * active requests
     * @see #getAsyncDispatches()
     */
    @ManagedAttribute("number of requests")
    public int getRequests()
    {
        return (int)_requestStats.getTotal();
    }

    /**
     * @return the number of requests currently active.
     * since {@link #statsReset()} was last called.
     */
    @ManagedAttribute("number of requests currently active")
    public int getRequestsActive()
    {
        return (int)_requestStats.getCurrent();
    }

    /**
     * @return the maximum number of active requests
     * since {@link #statsReset()} was last called.
     */
    @ManagedAttribute("maximum number of active requests")
    public int getRequestsActiveMax()
    {
        return (int)_requestStats.getMax();
    }

    /**
     * @return the maximum time (in milliseconds) of request handling
     * since {@link #statsReset()} was last called.
     */
    @ManagedAttribute("maximum time spend handling requests (in ms)")
    public long getRequestTimeMax()
    {
        return _requestTimeStats.getMax();
    }

    /**
     * @return the total time (in milliseconds) of requests handling
     * since {@link #statsReset()} was last called.
     */
    @ManagedAttribute("total time spend in all request handling (in ms)")
    public long getRequestTimeTotal()
    {
        return _requestTimeStats.getTotal();
    }

    /**
     * @return the mean time (in milliseconds) of request handling
     * since {@link #statsReset()} was last called.
     * @see #getRequestTimeTotal()
     * @see #getRequests()
     */
    @ManagedAttribute("mean time spent handling requests (in ms)")
    public double getRequestTimeMean()
    {
        return _requestTimeStats.getMean();
    }

    /**
     * @return the standard deviation of time (in milliseconds) of request handling
     * since {@link #statsReset()} was last called.
     * @see #getRequestTimeTotal()
     * @see #getRequests()
     */
    @ManagedAttribute("standard deviation for request handling (in ms)")
    public double getRequestTimeStdDev()
    {
        return _requestTimeStats.getStdDev();
    }

    /**
     * @return the number of dispatches seen by this handler
     * since {@link #statsReset()} was last called, excluding
     * active dispatches
     */
    @ManagedAttribute("number of dispatches")
    public int getDispatched()
    {
        return (int)_dispatchedStats.getTotal();
    }

    /**
     * @return the number of dispatches currently in this handler
     * since {@link #statsReset()} was last called, including
     * resumed requests
     */
    @ManagedAttribute("number of dispatches currently active")
    public int getDispatchedActive()
    {
        return (int)_dispatchedStats.getCurrent();
    }

    /**
     * @return the max number of dispatches currently in this handler
     * since {@link #statsReset()} was last called, including
     * resumed requests
     */
    @ManagedAttribute("maximum number of active dispatches being handled")
    public int getDispatchedActiveMax()
    {
        return (int)_dispatchedStats.getMax();
    }

    /**
     * @return the maximum time (in milliseconds) of request dispatch
     * since {@link #statsReset()} was last called.
     */
    @ManagedAttribute("maximum time spend in dispatch handling")
    public long getDispatchedTimeMax()
    {
        return _dispatchedTimeStats.getMax();
    }

    /**
     * @return the total time (in milliseconds) of requests handling
     * since {@link #statsReset()} was last called.
     */
    @ManagedAttribute("total time spent in dispatch handling (in ms)")
    public long getDispatchedTimeTotal()
    {
        return _dispatchedTimeStats.getTotal();
    }

    /**
     * @return the mean time (in milliseconds) of request handling
     * since {@link #statsReset()} was last called.
     * @see #getRequestTimeTotal()
     * @see #getRequests()
     */
    @ManagedAttribute("mean time spent in dispatch handling (in ms)")
    public double getDispatchedTimeMean()
    {
        return _dispatchedTimeStats.getMean();
    }

    /**
     * @return the standard deviation of time (in milliseconds) of request handling
     * since {@link #statsReset()} was last called.
     * @see #getRequestTimeTotal()
     * @see #getRequests()
     */
    @ManagedAttribute("standard deviation for dispatch handling (in ms)")
    public double getDispatchedTimeStdDev()
    {
        return _dispatchedTimeStats.getStdDev();
    }

    /**
     * @return the number of requests handled by this handler
     * since {@link #statsReset()} was last called, including
     * resumed requests
     * @see #getAsyncDispatches()
     */
    @ManagedAttribute("total number of async requests")
    public int getAsyncRequests()
    {
        return (int)_asyncWaitStats.getTotal();
    }

    /**
     * @return the number of requests currently suspended.
     * since {@link #statsReset()} was last called.
     */
    @ManagedAttribute("currently waiting async requests")
    public int getAsyncRequestsWaiting()
    {
        return (int)_asyncWaitStats.getCurrent();
    }

    /**
     * @return the maximum number of current suspended requests
     * since {@link #statsReset()} was last called.
     */
    @ManagedAttribute("maximum number of waiting async requests")
    public int getAsyncRequestsWaitingMax()
    {
        return (int)_asyncWaitStats.getMax();
    }

    /**
     * @return the number of requests that have been asynchronously dispatched
     */
    @ManagedAttribute("number of requested that have been asynchronously dispatched")
    public int getAsyncDispatches()
    {
        return _asyncDispatches.get();
    }

    /**
     * @return the number of requests that expired while suspended.
     * @see #getAsyncDispatches()
     */
    @ManagedAttribute("number of async requests requests that have expired")
    public int getExpires()
    {
        return _expires.get();
    }

    /**
     * @return the number of responses with a 1xx status returned by this context
     * since {@link #statsReset()} was last called.
     */
    @ManagedAttribute("number of requests with 1xx response status")
    public int getResponses1xx()
    {
        return _responses1xx.get();
    }

    /**
     * @return the number of responses with a 2xx status returned by this context
     * since {@link #statsReset()} was last called.
     */
    @ManagedAttribute("number of requests with 2xx response status")
    public int getResponses2xx()
    {
        return _responses2xx.get();
    }

    /**
     * @return the number of responses with a 3xx status returned by this context
     * since {@link #statsReset()} was last called.
     */
    @ManagedAttribute("number of requests with 3xx response status")
    public int getResponses3xx()
    {
        return _responses3xx.get();
    }

    /**
     * @return the number of responses with a 4xx status returned by this context
     * since {@link #statsReset()} was last called.
     */
    @ManagedAttribute("number of requests with 4xx response status")
    public int getResponses4xx()
    {
        return _responses4xx.get();
    }

    /**
     * @return the number of responses with a 5xx status returned by this context
     * since {@link #statsReset()} was last called.
     */
    @ManagedAttribute("number of requests with 5xx response status")
    public int getResponses5xx()
    {
        return _responses5xx.get();
    }

    /**
     * @return the milliseconds since the statistics were started with {@link #statsReset()}.
     */
    @ManagedAttribute("time in milliseconds stats have been collected for")
    public long getStatsOnMs()
    {
        return System.currentTimeMillis() - _statsStartedAt.get();
    }

    /**
     * @return the total bytes of content sent in responses
     */
    @ManagedAttribute("total number of bytes across all responses")
    public long getResponsesBytesTotal()
    {
        return _responsesTotalBytes.get();
    }

    public String toStatsHTML()
    {
        StringBuilder sb = new StringBuilder();

        sb.append("<h1>Statistics:</h1>\n");
        sb.append("Statistics gathering started ").append(getStatsOnMs()).append("ms ago").append("<br />\n");

        sb.append("<h2>Requests:</h2>\n");
        sb.append("Total requests: ").append(getRequests()).append("<br />\n");
        sb.append("Active requests: ").append(getRequestsActive()).append("<br />\n");
        sb.append("Max active requests: ").append(getRequestsActiveMax()).append("<br />\n");
        sb.append("Total requests time: ").append(getRequestTimeTotal()).append("<br />\n");
        sb.append("Mean request time: ").append(getRequestTimeMean()).append("<br />\n");
        sb.append("Max request time: ").append(getRequestTimeMax()).append("<br />\n");
        sb.append("Request time standard deviation: ").append(getRequestTimeStdDev()).append("<br />\n");


        sb.append("<h2>Dispatches:</h2>\n");
        sb.append("Total dispatched: ").append(getDispatched()).append("<br />\n");
        sb.append("Active dispatched: ").append(getDispatchedActive()).append("<br />\n");
        sb.append("Max active dispatched: ").append(getDispatchedActiveMax()).append("<br />\n");
        sb.append("Total dispatched time: ").append(getDispatchedTimeTotal()).append("<br />\n");
        sb.append("Mean dispatched time: ").append(getDispatchedTimeMean()).append("<br />\n");
        sb.append("Max dispatched time: ").append(getDispatchedTimeMax()).append("<br />\n");
        sb.append("Dispatched time standard deviation: ").append(getDispatchedTimeStdDev()).append("<br />\n");


        sb.append("Total requests suspended: ").append(getAsyncRequests()).append("<br />\n");
        sb.append("Total requests expired: ").append(getExpires()).append("<br />\n");
        sb.append("Total requests resumed: ").append(getAsyncDispatches()).append("<br />\n");

        sb.append("<h2>Responses:</h2>\n");
        sb.append("1xx responses: ").append(getResponses1xx()).append("<br />\n");
        sb.append("2xx responses: ").append(getResponses2xx()).append("<br />\n");
        sb.append("3xx responses: ").append(getResponses3xx()).append("<br />\n");
        sb.append("4xx responses: ").append(getResponses4xx()).append("<br />\n");
        sb.append("5xx responses: ").append(getResponses5xx()).append("<br />\n");
        sb.append("Bytes sent total: ").append(getResponsesBytesTotal()).append("<br />\n");

        return sb.toString();

    }

    @Override
    public Future<Void> shutdown()
    {
        FutureCallback shutdown=new FutureCallback(false);
        _shutdown.compareAndSet(null,shutdown);
        shutdown=_shutdown.get();
        if (_dispatchedStats.getCurrent()==0)
            shutdown.succeeded();
        return shutdown;
    }
}<|MERGE_RESOLUTION|>--- conflicted
+++ resolved
@@ -98,11 +98,7 @@
 
             updateResponse(request);
 
-<<<<<<< HEAD
             _asyncWaitStats.decrement();
-=======
-            if (!state.isDispatched())
-                _asyncWaitStats.decrement();
             
             // If we have no more dispatches, should we signal shutdown?
             if (d==0)
@@ -111,7 +107,6 @@
                 if (shutdown!=null)
                     shutdown.succeeded();
             }   
->>>>>>> a28e4730
         }
     };
 
