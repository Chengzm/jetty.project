<?xml version="1.0" encoding="UTF-8"?>
<project xmlns="http://maven.apache.org/POM/4.0.0" xmlns:xsi="http://www.w3.org/2001/XMLSchema-instance" xsi:schemaLocation="http://maven.apache.org/POM/4.0.0 http://maven.apache.org/maven-v4_0_0.xsd">
  <modelVersion>4.0.0</modelVersion>
 <parent>
    <groupId>org.eclipse.jetty</groupId>
    <artifactId>jetty-project</artifactId>
    <version>9.4.0-SNAPSHOT</version>
 </parent>
  <artifactId>jetty-documentation</artifactId>
  <name>Jetty :: Documentation</name>
  <packaging>pom</packaging>
  <properties>
    <html.directory>${project.build.directory}/current</html.directory>
  </properties>
  <build>
    <plugins>
      <plugin>
        <artifactId>maven-resources-plugin</artifactId>
        <executions>
          <execution>
            <id>copy-assets</id>
            <phase>process-resources</phase>
            <goals>
              <goal>copy-resources</goal>
            </goals>
            <configuration>
              <resources>
                <resource>
                  <directory>src/main/resources</directory>
                  <includes>
                    <include>**</include>
                  </includes>
                </resource>
              </resources>
              <outputDirectory>${html.directory}</outputDirectory>
            </configuration>
          </execution>
        </executions>
      </plugin>
      <plugin>
        <groupId>org.asciidoctor</groupId>
        <artifactId>asciidoctor-maven-plugin</artifactId>
        <executions>
          <execution>
            <id>output-html</id>
            <phase>compile</phase>
            <goals>
              <goal>process-asciidoc</goal>
            </goals>
            <configuration>
              <backend>docbook</backend>
              <doctype>book</doctype>
              <sourceDocumentName>index.adoc</sourceDocumentName>
              <attributes>
                <sub-order>attributes+</sub-order>
                <imagesdir />
                <linkcss>true</linkcss>
                <allow-uri-read>true</allow-uri-read>
                <toc>true</toc>
                <revnumber>${project.version}</revnumber>
                <JDURL>http://download.eclipse.org/jetty/stable-9/apidocs</JDURL>
                <JXURL>http://download.eclipse.org/jetty/stable-9/xref</JXURL>
                <SRCDIR>${basedir}/..</SRCDIR>
<<<<<<< HEAD
                <GITBROWSEURL>https://github.com/eclipse/jetty.project/tree/jetty-9.4.x</GITBROWSEURL>
=======
                <GITBROWSEURL>https://github.com/eclipse/jetty.project/tree/jetty-9.3.x</GITBROWSEURL>
                <MVNCENTRAL>http://central.maven.org/maven2</MVNCENTRAL>
>>>>>>> 025d5eda
                <VERSION>${project.version}</VERSION>
              </attributes>
            </configuration>
          </execution>
        </executions>
      </plugin>
      <plugin>
        <groupId>com.agilejava.docbkx</groupId>
        <artifactId>docbkx-maven-plugin</artifactId>
        <executions>
          <execution>
            <id>html</id>
            <phase>compile</phase>
            <goals>
              <goal>generate-html</goal>
            </goals>
            <configuration>
              <htmlStylesheet>css/docbook.css</htmlStylesheet>
              <htmlCustomization>${basedir}/src/main/docbkx-stylesheet/html/docbook.xsl</htmlCustomization>
              <preProcess>
                <!-- pull over the images from the source material -->
                <copy todir="target/docbkx/html/index/images" flatten="true">
                  <fileset dir="src/main/asciidoc">
                    <include name="**/*.png" />
                    <include name="**/*.jpg" />
                    <include name="**/*.svg" />
                    <include name="**/*.dot" />
                  </fileset>
                </copy>
                <copy todir="target/docbkx/html/index/images">
                  <fileset dir="src/main/docbkx-resources/images" />
                </copy>
                <copy todir="target/docbkx/html/index/css">
                  <fileset dir="src/main/docbkx-resources/css" />
                </copy>
                <copy todir="target/docbkx/html/index/fonts">
                  <fileset dir="src/main/docbkx-resources/fonts" />
                </copy>
                <copy todir="target/docbkx/html/index/js">
                  <fileset dir="src/main/docbkx-resources/js" />
                </copy>
              </preProcess>
            </configuration>
          </execution>
        </executions>
        <configuration>
          <!-- shared configuration -->
          <sourceDirectory>${project.build.directory}/generated-docs</sourceDirectory>
          <includes>index.xml</includes>
          <generatedSourceDirectory>${project.build.directory}/docbkx/generated</generatedSourceDirectory>
          <chunkedOutput>true</chunkedOutput>
          <highlightSource>true</highlightSource>
        </configuration>
        <dependencies>
          <dependency>
            <groupId>net.sf.docbook</groupId>
            <artifactId>docbook-xml</artifactId>
            <version>5.1b4-all</version>
            <classifier>resources</classifier>
            <type>zip</type>
            <scope>runtime</scope>
          </dependency>
          <dependency>
            <groupId>net.sf.xslthl</groupId>
            <artifactId>xslthl</artifactId>
            <version>2.0.1</version>
            <scope>runtime</scope>
          </dependency>
          <dependency>
            <groupId>org.eclipse.jetty.toolchain</groupId>
            <artifactId>jetty-xslt-tools</artifactId>
            <version>1.3</version>
            <scope>runtime</scope>
          </dependency>
        </dependencies>
      </plugin>
      <plugin>
        <artifactId>maven-assembly-plugin</artifactId>
        <configuration>
          <descriptors>
            <descriptor>src/main/assembly/html.xml</descriptor>
          </descriptors>
        </configuration>
        <executions>
          <execution>
            <id>make-assembly</id>
            <phase>package</phase>
            <goals>
              <goal>single</goal>
            </goals>
          </execution>
        </executions>
      </plugin>
    </plugins>
  </build>
  <profiles>
    <!--
      Couple of different approaches to generating pdf's
    -->
    <profile>
      <id>generate-pdf</id>
      <build>
        <plugins>
          <plugin>
            <groupId>com.agilejava.docbkx</groupId>
            <artifactId>docbkx-maven-plugin</artifactId>
            <executions>
              <execution>
                <id>generate-pdf</id>
                <phase>compile</phase>
                <goals>
                  <goal>generate-pdf</goal>
                </goals>
                <configuration>
                  <includes>index.xml</includes>
                  <fop1Extensions>1</fop1Extensions>
                  <paperType>A4</paperType>
                  <foCustomization>src/main/docbkx-stylesheet/fo/docbook.xsl</foCustomization>
                </configuration>
              </execution>
            </executions>
            <dependencies>
              <dependency>
                <groupId>net.sf.offo</groupId>
                <artifactId>fop-hyph</artifactId>
                <version>1.2</version>
                <scope>runtime</scope>
              </dependency>
            </dependencies>
          </plugin>
          <plugin>
            <groupId>org.asciidoctor</groupId>
            <artifactId>asciidoctor-maven-plugin</artifactId>
            <dependencies>
              <dependency>
                <groupId>org.asciidoctor</groupId>
                <artifactId>asciidoctorj-pdf</artifactId>
                <version>1.5.0-alpha.11</version>
              </dependency>
            </dependencies>
            <executions>
              <execution>
                <id>output-pdf</id>
                <phase>generate-sources</phase>
                <goals>
                  <goal>process-asciidoc</goal>
                </goals>
                <configuration>
                  <backend>pdf</backend>
                  <sourceHighlighter>rouge</sourceHighlighter>
                  <sourceDocumentName>index.adoc</sourceDocumentName>
                  <attributes>
                    <imagesdir />
                    <version>${project.version}</version>
                    <linkcss>true</linkcss>
                    <allow-uri-read>true</allow-uri-read>
                    <toc>true</toc>
                    <revnumber>${project.version}</revnumber>
                    <JDURL>http://download.eclipse.org/jetty/stable-9/apidocs</JDURL>
                    <JXURL>http://download.eclipse.org/jetty/stable-9/xref</JXURL>
                    <SRCDIR>${basedir}/../jetty.project/</SRCDIR>
                    <GITBROWSEURL>https://github.com/eclipse/jetty.project/master</GITBROWSEURL>
                    <icons>font</icons>
                    <pagenums />
                    <toc />
                    <idprefix />
                    <idseparator>-</idseparator>
                  </attributes>
                </configuration>
              </execution>
            </executions>
          </plugin>
        </plugins>
      </build>
    </profile>
  </profiles>
</project><|MERGE_RESOLUTION|>--- conflicted
+++ resolved
@@ -61,12 +61,8 @@
                 <JDURL>http://download.eclipse.org/jetty/stable-9/apidocs</JDURL>
                 <JXURL>http://download.eclipse.org/jetty/stable-9/xref</JXURL>
                 <SRCDIR>${basedir}/..</SRCDIR>
-<<<<<<< HEAD
                 <GITBROWSEURL>https://github.com/eclipse/jetty.project/tree/jetty-9.4.x</GITBROWSEURL>
-=======
-                <GITBROWSEURL>https://github.com/eclipse/jetty.project/tree/jetty-9.3.x</GITBROWSEURL>
                 <MVNCENTRAL>http://central.maven.org/maven2</MVNCENTRAL>
->>>>>>> 025d5eda
                 <VERSION>${project.version}</VERSION>
               </attributes>
             </configuration>
